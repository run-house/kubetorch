"""
Runhouse breaks down the silos between machine learning compute and data environments, and makes interacting
with cloud resources easy and Pythonic:
With Runhouse, you can:
- Run effortlessly on any system in experimentation, research, or production, iterating and debugging like
  you’re running locally on bare metal.
- Scale up, productionize, or share your work without weeks of packaging or translating into platform DSLs.
- Retain control of their underlying infra, customizing it to your unique needs and continuing to use any ML
  tools you would from cloud instances.
"""
import datetime

# Adapted from: https://github.com/skypilot-org/skypilot/blob/master/sky/setup_files/setup.py

import io
import os
import platform
import re
import warnings

import setuptools

ROOT_DIR = os.path.dirname(__file__)

system = platform.system()
if system == "Darwin":
    mac_version = platform.mac_ver()[0]
    mac_major, mac_minor = mac_version.split(".")[:2]
    mac_major = int(mac_major)
    mac_minor = int(mac_minor)
    if mac_major < 10 or (mac_major == 10 and mac_minor < 15):
        warnings.warn(
            f"'Detected MacOS version {mac_version}. MacOS version >=10.15 "
            "is required to install ray>=1.9'"
        )


def find_version(*filepath):
    # Extract version information from filepath
    with open(os.path.join(ROOT_DIR, *filepath)) as fp:
        version_match = re.search(
            r'^__version__ = [\'"]([^\'"]*)[\'"]', fp.read(), re.M
        )
        if version_match:
            return version_match.group(1)
        raise RuntimeError("Unable to find version string.")


def parse_readme(readme: str) -> str:
    """Parse the README.md file to be pypi compatible."""
    # Replace the footnotes.
    readme = readme.replace("<!-- Footnote -->", "#")
    footnote_re = re.compile(r"\[\^([0-9]+)\]")
    readme = footnote_re.sub(r"<sup>[\1]</sup>", readme)

    # Remove the dark mode switcher
    mode_re = re.compile(
        r"<picture>[\n ]*<source media=.*>[\n ]*<img(.*)>[\n ]*</picture>", re.MULTILINE
    )
    readme = mode_re.sub(r"<img\1>", readme)
    return readme


install_requires = [
    "python-dotenv",
    "fastapi",
    "fsspec<=2023.5.0",
    "opentelemetry-api",
    "opentelemetry-exporter-otlp-proto-http",
    "opentelemetry-instrumentation",
    "opentelemetry-instrumentation-fastapi",
    "opentelemetry-instrumentation-requests",
    "opentelemetry-sdk",
    "pexpect",
    "pyarrow",
    "pyOpenSSL>=23.3.0",
    "rich",
    "sentry-sdk",
<<<<<<< HEAD
    "skypilot==0.4.1",
=======
    "skypilot[docker]==0.4.1",
>>>>>>> 54b1f5d9
    "sshfs",
    "sshtunnel>=0.3.0",
    "typer",
    "uvicorn",
    "wheel",
]

# NOTE: Change the templates/spot-controller.yaml.j2 file if any of the following
# packages dependencies are changed.
extras_require = {
    "aws": [
        # https://github.com/aio-libs/aiobotocore/issues/983
        # If you don't want to use these exact versions, you can install runhouse without the aws extras, then
        # install your desired versions of awscli and boto3
        "awscli",
        "pycryptodome==3.12.0",
        "fsspec==2023.1.0",
    ],
    "azure": ["azure-cli==2.31.0", "azure-core"],
    "gcp": ["google-api-python-client", "google-cloud-storage", "gcsfs"],
    "docker": ["docker"],
    "sagemaker": [
        # https://github.com/aws-samples/sagemaker-ssh-helper
        "sagemaker_ssh_helper",
        "sagemaker",
        "paramiko>=3.2.0",
    ],
}

extras_require["all"] = sum(extras_require.values(), [])

long_description = ""
readme_filepath = "README.md"
if os.path.exists(readme_filepath):
    long_description = io.open(readme_filepath, "r", encoding="utf-8").read()
    long_description = parse_readme(long_description)

# Flip to True to build the nightly instead of release.
nightly = False
version = find_version("runhouse", "__init__.py")

setuptools.setup(
    # NOTE: this affects the package.whl wheel name. When changing this (if
    # ever), you must grep for '.whl' and change all corresponding wheel paths
    # (templates/*.j2 and wheel_utils.py).
    name="runhouse" if not nightly else "runhouse-nightly",
    # append .dev and the date in YYYYMMDD format for nightly builds
    version=version + f'.dev{datetime.datetime.today().strftime("%Y%m%d")}'
    if nightly
    else version,
    packages=setuptools.find_packages(exclude=["tests"]),
    author="Runhouse Team",
    license="Apache 2.0",
    readme="README.md",
    description="Runhouse: A multiplayer cloud compute and data environment",
    long_description=long_description,
    long_description_content_type="text/markdown",
    setup_requires=["wheel"],
    requires_python=">=3.7",
    install_requires=install_requires,
    extras_require=extras_require,
    entry_points={
        "console_scripts": ["runhouse = runhouse.main:app"],
    },
    include_package_data=True,
    classifiers=[
        "Programming Language :: Python :: 3.7",
        "Programming Language :: Python :: 3.8",
        "Programming Language :: Python :: 3.9",
        "Programming Language :: Python :: 3.10",
        "Programming Language :: Python :: 3.11",
        "License :: OSI Approved :: Apache Software License",
        "Operating System :: OS Independent",
        "Topic :: Software Development :: Libraries :: Python Modules",
        "Topic :: System :: Distributed Computing",
    ],
    project_urls={
        "Homepage": "https://run.house",
        "Issues": "https://github.com/run-house/runhouse/issues/",
        # 'Documentation': 'https://runhouse-docs.readthedocs-hosted.com/en/latest/',
    },
)<|MERGE_RESOLUTION|>--- conflicted
+++ resolved
@@ -76,11 +76,7 @@
     "pyOpenSSL>=23.3.0",
     "rich",
     "sentry-sdk",
-<<<<<<< HEAD
     "skypilot==0.4.1",
-=======
-    "skypilot[docker]==0.4.1",
->>>>>>> 54b1f5d9
     "sshfs",
     "sshtunnel>=0.3.0",
     "typer",
