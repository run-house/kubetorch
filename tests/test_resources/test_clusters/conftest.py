--- conflicted
+++ resolved
@@ -326,21 +326,18 @@
     )
 
     # Runhouse commands can now be run locally
-<<<<<<< HEAD
-=======
     args = dict(
         name="local-docker-slim-public-key-auth",
         host="localhost",
         server_host="0.0.0.0",
         ssh_creds={
             "ssh_user": SSH_USER,
-            "ssh_private_key": keypath,
+            "ssh_private_key": KEYPATH,
         },
     )
     c = rh.cluster(**args)
     init_args[id(c)] = args
 
->>>>>>> c637962a
     rh.env(
         reqs=["pytest", "httpx", "pytest_asyncio"],
         working_dir=None,
@@ -377,20 +374,17 @@
     )
 
     # Runhouse commands can now be run locally
-<<<<<<< HEAD
-=======
     args = dict(
         name="local-docker-slim-public-key-auth",
         host="localhost",
         server_host="0.0.0.0",
         ssh_creds={
             "ssh_user": SSH_USER,
-            "ssh_private_key": keypath,
+            "ssh_private_key": KEYPATH,
         },
     )
     c = rh.cluster(**args)
     init_args[id(c)] = args
->>>>>>> c637962a
     rh.env(
         reqs=["pytest", "httpx", "pytest_asyncio"],
         working_dir=None,
@@ -398,11 +392,11 @@
             f'mkdir -p ~/.rh; echo "token: {rh.configs.get("token")}" > ~/.rh/config.yaml'
         ],
         name="base_env",
-    ).to(base_cluster)
-    base_cluster.save()
+    ).to(c)
+    c.save()
 
     # Yield the cluster
-    yield base_cluster
+    yield c
 
     # Stop the Docker container
     if not detached:
@@ -426,8 +420,6 @@
             force_rebuild=request.config.getoption("--force-rebuild"),
         )
 
-<<<<<<< HEAD
-=======
         args = dict(
             name="local-docker-slim-public-key-auth",
             host="localhost",
@@ -435,13 +427,12 @@
             server_host="0.0.0.0",
             ssh_creds={
                 "ssh_user": SSH_USER,
-                "ssh_private_key": keypath,
+                "ssh_private_key": KEYPATH,
             },
         )
         c = rh.cluster(**args).save()
         init_args[id(c)] = args
 
->>>>>>> c637962a
         # Save the test account config to ~/.rh directory in the container
         rh_config = rh.configs.load_defaults_from_file()
 
@@ -453,10 +444,10 @@
                 f"echo '{rh_config}' > ~/.rh/config.yaml"
             ],
             name="base_env",
-        ).to(base_cluster)
+        ).to(c)
 
         # Yield the cluster
-        yield base_cluster
+        yield c
 
         # Stop the Docker container
         if not detached:
@@ -466,7 +457,7 @@
 
 
 @pytest.fixture(scope="session")
-def shared_cluster(local_test_account_cluster_public_key, test_account):
+def shared_cluster(test_account, local_test_account_cluster_public_key):
     username_to_share = rh.configs.get("username")
     with test_account:
         # Share the cluster with the test account
