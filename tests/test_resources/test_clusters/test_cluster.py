import json
import os
import subprocess
import time

from datetime import datetime, timezone
from threading import Thread

import pytest
import requests

import runhouse as rh

from runhouse.constants import (
    DEFAULT_HTTP_PORT,
    DEFAULT_HTTPS_PORT,
    DEFAULT_SERVER_PORT,
    HOUR,
    LAST_ACTIVE_AT_TIMEFRAME,
    LOCALHOST,
    MINUTE,
)
from runhouse.globals import rns_client

from runhouse.resources.hardware.cluster import Cluster
from runhouse.resources.hardware.utils import ResourceServerStatus
from runhouse.resources.processes import Process

import tests.test_resources.test_resource
from tests.conftest import init_args
from tests.test_resources.test_envs.test_env import _get_env_var_value
from tests.utils import (
    friend_account,
    friend_account_in_org,
    get_random_str,
    org_friend_account,
    remove_config_keys,
    set_output_env_vars,
)


""" TODO:
1) In subclasses, test factory methods create same type as parent
2) In subclasses, use monkeypatching to make sure `up()` is called for various methods if the server is not up
3) Test AWS, GCP, and Azure static clusters separately
"""


def load_shared_resource_config(resource_class_name, address):
    resource_class = getattr(rh, resource_class_name)
    loaded_resource = resource_class.from_name(address, dryrun=True)
    return loaded_resource.config()


def summer(a: int, b: int):
    return a + b


def sub(a: int, b: int):
    return a - b


def cluster_keys(cluster):
    return cluster.keys()


def cluster_config():
    return rh.here.config()


def assume_caller_and_get_token():
    token_default = rh.configs.token
    with rh.as_caller():
        token_as_caller = rh.configs.token
    return token_default, token_as_caller


def sleep_fn(secs):
    import time

    time.sleep(secs)


def import_env():
    import pandas  # noqa
    import pytest  # noqa

    return "success"


def run_in_no_env(cmd):
    return rh.here.run(cmd)


def run_node_all(cmd):
    # This forces `cluster.run` to use ssh instead of calling an env run
    return rh.here.run(cmd, node="all")


def sort_servlet_processes(servlet_processes: dict):
    """helping function for the test_send_status_to_db test, sort the servlet_processed dict (including its sub
    dicts) by their keys."""
    keys = list(servlet_processes.keys())
    keys.sort()
    sorted_servlet_processes = {}
    for k in keys:
        sub_keys = list(servlet_processes[k].keys())
        sub_keys.sort()
        nested_dict = {i: servlet_processes[k][i] for i in sub_keys}
        sorted_servlet_processes[k] = nested_dict
    return sorted_servlet_processes


class TestCluster(tests.test_resources.test_resource.TestResource):
    MAP_FIXTURES = {"resource": "cluster"}

    UNIT = {"cluster": ["named_cluster"]}
    LOCAL = {
        "cluster": [
            "docker_cluster_pk_ssh_no_auth",  # Represents private dev use case
            "docker_cluster_pk_ssh_den_auth",  # Helps isolate Auth issues
            "docker_cluster_pk_http_exposed",  # Represents within VPC use case
            "docker_cluster_pwd_ssh_no_auth",
        ],
    }
    MINIMAL = {"cluster": ["static_cpu_pwd_cluster"]}
    RELEASE = {
        "cluster": [
            "static_cpu_pwd_cluster",
        ]
    }
    MAXIMAL = {
        "cluster": [
            "docker_cluster_pk_ssh_no_auth",
            "docker_cluster_pk_ssh_den_auth",
            "docker_cluster_pwd_ssh_no_auth",
            "static_cpu_pwd_cluster",
            "multinode_cpu_docker_conda_cluster",
        ]
    }

    @pytest.mark.level("unit")
    @pytest.mark.clustertest
    def test_cluster_factory_and_properties(self, cluster):
        assert isinstance(cluster, rh.Cluster)
        args = init_args[id(cluster)]
        if "ips" in args:
            # Check that it's a Cluster and not a subclass
            assert cluster.__class__.name == "Cluster"
            assert cluster.ips == args["ips"]
            assert cluster.head_ip == args["ips"][0]

        if "ssh_creds" in args:
            args_creds = args["ssh_creds"]
            args_creds_values = (
                args_creds.values if isinstance(args_creds, rh.Secret) else args_creds
            )

            cluster_creds = cluster.creds_values
            if "ssh_private_key" in cluster_creds:
                # this means that the secret was created by accessing an ssh-key file
                cluster_creds.pop("private_key", None)
                cluster_creds.pop("public_key", None)
            assert cluster_creds == args_creds_values

        if "server_host" in args:
            assert cluster.server_host == args["server_host"]
        else:
            assert cluster.server_host is None

        if "ssl_keyfile" in args:
            assert cluster.cert_config.key_path == args["ssl_keyfile"]

        if "ssl_certfile" in args:
            assert cluster.cert_config.cert_path == args["ssl_certfile"]

    @pytest.mark.level("local")
    @pytest.mark.clustertest
    def test_cluster_recreate(self, cluster):
        # Create underlying ssh connection if not already
        cluster.run(["echo hello"])
        num_open_tunnels = len(rh.globals.ssh_tunnel_cache)

        # Create a new cluster object for the same remote cluster
        cluster.save()
        new_cluster = rh.cluster(cluster.rns_address)
        new_cluster.run(["echo hello"])
        # Check that the same underlying ssh connection was used
        assert len(rh.globals.ssh_tunnel_cache) == num_open_tunnels

    @pytest.mark.level("local")
    @pytest.mark.clustertest
    def test_cluster_endpoint(self, cluster):
        if not cluster.ips:
            assert cluster.endpoint() is None
            return

        endpoint = cluster.endpoint()
        if cluster.server_connection_type == "ssh":
            assert cluster.endpoint(external=True) is None
            assert endpoint == f"http://{LOCALHOST}:{cluster.client_port}"
        else:
            url_base = "https" if cluster.server_connection_type == "tls" else "http"
            if cluster.client_port not in [DEFAULT_HTTP_PORT, DEFAULT_HTTPS_PORT]:
                assert (
                    endpoint
                    == f"{url_base}://{cluster.server_address}:{cluster.client_port}"
                )
            else:
                assert endpoint == f"{url_base}://{cluster.server_address}"

        # Try to curl docs
        verify = cluster.client.verify
        r = requests.get(
            f"{endpoint}/status",
            verify=verify,
            headers=rh.globals.rns_client.request_headers(),
        )
        assert r.status_code == 200
        status_data = r.json()[
            0
        ]  # getting the first element because the endpoint returns the status + response to den.
        assert status_data["cluster_config"]["resource_type"] == "cluster"
        assert status_data["env_servlet_processes"]
        assert isinstance(status_data["server_cpu_utilization"], float)
        assert status_data["server_memory_usage"]
        assert not status_data.get("server_gpu_usage", None)

    @pytest.mark.level("local")
    @pytest.mark.clustertest
    def test_cluster_request_timeout(self, cluster):
        with pytest.raises(requests.exceptions.ReadTimeout):
            cluster._http_client.request_json(
                endpoint="/status",
                req_type="get",
                timeout=0.005,
                headers=rh.globals.rns_client.request_headers(),
            )

        status_res = cluster._http_client.request_json(
            endpoint="/status",
            req_type="get",
            headers=rh.globals.rns_client.request_headers(),
        )
        assert status_res

    @pytest.mark.level("local")
    @pytest.mark.clustertest
    def test_cluster_objects(self, cluster):
        k1 = get_random_str()
        k2 = get_random_str()
        cluster.put(k1, "v1")
        cluster.put(k2, "v2")
        assert k1 in cluster.keys()
        assert k2 in cluster.keys()
        assert cluster.get(k1) == "v1"
        assert cluster.get(k2) == "v2"

        # Make new env
        rh.env(reqs=["numpy"], name="numpy_env").to(cluster)
        assert "numpy_env" in cluster.keys()

        k3 = get_random_str()
        cluster.put(k3, "v3", env="numpy_env")
        assert k3 in cluster.keys()
        assert cluster.get(k3) == "v3"

    @pytest.mark.level("local")
    @pytest.mark.clustertest
    def test_cluster_delete_env(self, cluster):
        env1 = rh.env(reqs=["pytest"], name="env1").to(cluster)
        env2 = rh.env(reqs=["pytest"], name="env2").to(cluster)
        env3 = rh.env(reqs=["pytest"], name="env3")

        cluster.put("k1", "v1", env=env1.name)
        cluster.put("k2", "v2", env=env2.name)
        cluster.put_resource(env3, env=env1.name)

        # test delete env2
        assert cluster.get(env2.name)
        assert cluster.get("k2")

        cluster.delete(env2.name)
        assert not cluster.get(env2.name)
        assert not cluster.get("k2")

        # test delete env3, which doesn't affect env1
        assert cluster.get(env3.name)

        cluster.delete(env3.name)
        assert not cluster.get(env3.name)
        assert cluster.get(env1.name)
        assert cluster.get("k1")

    @pytest.mark.level("local")
    @pytest.mark.clustertest
    def test_condensed_config_for_cluster(self, cluster):
        remote_cluster_config = rh.function(cluster_config).to(cluster)
        on_cluster_config = remote_cluster_config()
        local_cluster_config = cluster.config()

        keys_to_skip = [
            "creds",
            "client_port",
            "server_host",
            "api_server_url",
            "ssl_keyfile",
            "ssl_certfile",
        ]
        on_cluster_config = remove_config_keys(on_cluster_config, keys_to_skip)
        local_cluster_config = remove_config_keys(local_cluster_config, keys_to_skip)

        assert on_cluster_config == local_cluster_config

    @pytest.mark.level("local")
    @pytest.mark.clustertest
    def test_sharing(self, cluster, friend_account_logged_in_docker_cluster_pk_ssh):
        # Skip this test for ondemand clusters, because making
        # it compatible with ondemand_cluster requires changes
        # that break CI.
        # TODO: Remove this by doing some CI-specific logic.
        if cluster.__class__.__name__ == "OnDemandCluster":
            return

        if cluster.rns_address.startswith("~"):
            # For `local_named_resource` resolve the rns address so it can be shared and loaded
            from runhouse.globals import rns_client

            cluster.rns_address = rns_client.local_to_remote_address(
                cluster.rns_address
            )

        cluster.share(
            users=["info@run.house"],
            access_level="read",
            notify_users=False,
        )

        # First try loading in same process/filesystem because it's more debuggable, but not as thorough
        resource_class_name = cluster.config().get("resource_type").capitalize()
        config = cluster.config()

        sky_secret = "ssh-sky-key"
        generated_secret = f'{config["name"]}-ssh-secret'
        # CI testing can be flakey depending on den_tester user creds and overwriting: test against both values
        # expected_creds = (
        #     sky_secret
        #     if isinstance(cluster._creds, SSHSecret)
        #     else generated_secret
        # )

        with friend_account():
            curr_config = load_shared_resource_config(
                resource_class_name, cluster.rns_address
            )
            new_creds = curr_config.get("creds", None)
            assert sky_secret in new_creds or generated_secret in new_creds
            assert curr_config == config

        # TODO: If we are testing with an ondemand_cluster we to
        # sync sky key so loading ondemand_cluster from config works
        # Also need aws secret to load availability zones
        # secrets=["sky", "aws"],
        load_shared_resource_config_cluster = rh.function(
            load_shared_resource_config
        ).to(friend_account_logged_in_docker_cluster_pk_ssh)
        new_config = load_shared_resource_config_cluster(
            resource_class_name, cluster.rns_address
        )
        new_creds = curr_config.get("creds", None)
        assert sky_secret in new_creds or generated_secret in new_creds
        assert new_config == config

    @pytest.mark.level("local")
    @pytest.mark.clustertest
    def test_access_to_shared_cluster(self, cluster):
        # TODO: Remove this by doing some CI-specific logic.
        if cluster.__class__.__name__ == "OnDemandCluster":
            return

        if cluster.rns_address.startswith("~"):
            # For `local_named_resource` resolve the rns address so it can be shared and loaded
            from runhouse.globals import rns_client

            cluster.rns_address = rns_client.local_to_remote_address(
                cluster.rns_address
            )

        cluster.share(
            users=["support@run.house"],
            access_level="write",
            notify_users=False,
        )

        cluster_name = cluster.rns_address
        cluster_creds = cluster.creds_values

        with friend_account_in_org():
            shared_cluster = rh.cluster(name=cluster_name)
            assert shared_cluster.rns_address == cluster_name
            assert shared_cluster.creds_values.keys() == cluster_creds.keys()
            echo_msg = "hello from shared cluster"
            run_res = shared_cluster.run([f"echo {echo_msg}"])
            assert echo_msg in run_res[0][1]
            # First element, return code
            assert shared_cluster.run(["echo hello"])[0][0] == 0

    @pytest.mark.level("local")
    @pytest.mark.clustertest
    def test_changing_name_and_saving_in_between(self, cluster):
        remote_summer = rh.function(summer).to(cluster)
        assert remote_summer(3, 4) == 7
        old_name = cluster.name

        cluster.save(name="new_testing_name")

        assert remote_summer(3, 4) == 7
        remote_sub = rh.function(sub).to(cluster)
        assert remote_sub(3, 4) == -1

        cluster_keys_remote = rh.function(cluster_keys).to(cluster)

        # If save did not update the name, this will attempt to create a connection
        # when the cluster is used remotely. However, if you update the name, `on_this_cluster` will
        # work correctly and then the remote function will just call the object store when it calls .keys()
        assert cluster.keys() == cluster_keys_remote(cluster)

        # Restore the state?
        cluster.save(name=old_name)

    @pytest.mark.level("local")
    @pytest.mark.clustertest
    def test_caller_token_propagated(self, cluster):
        remote_assume_caller_and_get_token = rh.function(
            assume_caller_and_get_token
        ).to(cluster)

        remote_assume_caller_and_get_token.share(
            users=["info@run.house"], notify_users=False
        )
        with friend_account():
            unassumed_token, assumed_token = remote_assume_caller_and_get_token()
            # "Local token" is the token the cluster accesses in rh.configs.token; this is what will be used
            # in subsequent rns_client calls
            assert unassumed_token != rh.configs.token

            # Both tokens should be valid for the cluster
            assert rh.globals.rns_client.validate_cluster_token(
                assumed_token, cluster.rns_address
            )
            assert rh.globals.rns_client.validate_cluster_token(
                unassumed_token, cluster.rns_address
            )

        # Docker clusters are logged out, ondemand clusters are logged in
        output = cluster.run("sed -n 's/.*token: *//p' ~/.rh/config.yaml")
        # No config file
        if output[0][0] == 2:
            assert unassumed_token is None
        elif output[0][0] == 0:
            assert unassumed_token == output[0][1].strip()

    ####################################################################################################
    # Status tests
    ####################################################################################################

    @pytest.mark.level("local")
    @pytest.mark.clustertest
    def test_rh_status_pythonic(self, cluster):
        sleep_remote = rh.function(sleep_fn).to(
            cluster, env=rh.env(reqs=["pytest", "pandas"], name="worker_env")
        )
        cluster.put(key="status_key1", obj="status_value1", env="worker_env")
        # Run these in a separate thread so that the main thread can continue
        call_threads = [Thread(target=sleep_remote, args=[3]) for _ in range(3)]
        for call_thread in call_threads:
            call_thread.start()

        # Wait a second so the calls can start
        time.sleep(1)
        cluster_data = cluster.status()

        expected_cluster_status_data_keys = [
            "env_servlet_processes",
            "server_pid",
            "runhouse_version",
            "cluster_config",
        ]

        actual_cluster_status_data_keys = list(cluster_data.keys())

        for key in expected_cluster_status_data_keys:
            assert key in actual_cluster_status_data_keys

        res = cluster_data.get("cluster_config")

        # test cluster config info
        assert res.get("creds") is None
        assert res.get("server_port") == (cluster.server_port or DEFAULT_SERVER_PORT)
        assert res.get("server_connection_type") == cluster.server_connection_type
        assert res.get("den_auth") == cluster.den_auth
        assert res.get("resource_type") == cluster.RESOURCE_TYPE
        assert res.get("ips") == cluster.ips

        assert "worker_env" in cluster_data.get("env_servlet_processes").keys()
        assert "status_key1" in cluster_data.get("env_servlet_processes").get(
            "worker_env"
        ).get("env_resource_mapping")
        assert {
            "resource_type": "str",
            "active_function_calls": [],
        } == cluster_data.get("env_servlet_processes").get("worker_env").get(
            "env_resource_mapping"
        ).get(
            "status_key1"
        )
        sleep_calls = (
            cluster_data.get("env_servlet_processes")
            .get("worker_env")
            .get("env_resource_mapping")
            .get("sleep_fn")
            .get("active_function_calls")
        )

        assert len(sleep_calls) == 3
        assert sleep_calls[0]["key"] == "sleep_fn"
        assert sleep_calls[0]["method_name"] == "call"
        assert sleep_calls[0]["request_id"]
        assert sleep_calls[0]["start_time"]

        # wait for threads to finish
        for call_thread in call_threads:
            call_thread.join()
        updated_status = cluster.status()
        # Check that the sleep calls are no longer active
        assert (
            updated_status.get("env_servlet_processes")
            .get("worker_env")
            .get("env_resource_mapping")
            .get("sleep_fn")
            .get("active_function_calls")
            == []
        )

        # test memory usage info
        expected_servlet_keys = [
            "env_cpu_usage",
            "env_gpu_usage",
            "env_resource_mapping",
            "node_index",
            "node_ip",
            "node_name",
            "pid",
        ]
        envs_names = list(cluster_data.get("env_servlet_processes").keys())
        envs_names.sort()
        assert "env_servlet_processes" in cluster_data.keys()
        servlets_info = cluster_data.get("env_servlet_processes")
        env_actors_keys = list(servlets_info.keys())
        env_actors_keys.sort()
        assert envs_names == env_actors_keys
        for env_name in envs_names:
            servlet_info = servlets_info.get(env_name)
            servlet_info_keys = list(servlet_info.keys())
            servlet_info_keys.sort()
            assert servlet_info_keys == expected_servlet_keys

    @pytest.mark.level("local")
    @pytest.mark.clustertest
    def test_rh_status_pythonic_delete_env(self, cluster):
        env = rh.env(reqs=["pytest"], name=f"env_{datetime.utcnow()}").to(cluster)
        summer_temp = rh.function(summer).to(env=env, system=cluster)
        call_summer_temp = summer_temp(1, 3)
        assert call_summer_temp == 4

        # make sure status is calculated properly before temp_env deletion.
        self.test_rh_status_pythonic(cluster=cluster)

        cluster.delete(env.env_name)
        # make sure status is calculated properly after temp_env deletion.
        self.test_rh_status_pythonic(cluster=cluster)

    def status_cli_test_logic(self, cluster, status_cli_command: str):
        default_env_name = cluster.default_env.name

        cluster.put(key="status_key2", obj="status_value2")
        status_output_response = cluster.run(
            [status_cli_command], _ssh_mode="non_interactive"
        )[0]
        assert status_output_response[0] == 0
        status_output_string = status_output_response[1]
        # The string that's returned is utf-8 with the literal escape characters mixed in.
        # We need to convert the escape characters to their actual values to compare the strings.
        status_output_string = status_output_string.encode("utf-8").decode(
            "unicode_escape"
        )
        status_output_string = status_output_string.replace("\n", "")
        assert "Runhouse server is running" in status_output_string
        assert f"Runhouse v{rh.__version__}" in status_output_string
        assert f"server port: {cluster.server_port}" in status_output_string
        assert (
            f"server connection type: {cluster.server_connection_type}"
            in status_output_string
        )
        assert f"den auth: {str(cluster.den_auth)}" in status_output_string
        assert (
            f"resource subtype: {cluster.config().get('resource_subtype')}"
            in status_output_string
        )
        assert f"ips: {str(cluster.ips)}" in status_output_string
        assert "Serving " in status_output_string
        assert (
            f"{default_env_name} (runhouse.Env)" in status_output_string
            or f"{default_env_name} (runhouse.CondaEnv)" in status_output_string
        )
        assert "status_key2 (str)" in status_output_string
        assert "creds" not in status_output_string

        # checking the memory info is printed correctly
        assert "CPU: " in status_output_string
        assert status_output_string.count("CPU: ") >= 1
        assert "pid: " in status_output_string
        assert status_output_string.count("pid: ") >= 1
        assert "node: " in status_output_string
        assert status_output_string.count("node: ") >= 1

        cloud_properties = cluster.config().get("compute_properties", None)
        if cloud_properties:
            properties_to_check = ["cloud", "instance_type", "region", "cost_per_hour"]
            for p in properties_to_check:
                property_value = cloud_properties.get(p)
                assert property_value in status_output_string

    @pytest.mark.level("local")
    @pytest.mark.clustertest
    def test_rh_status_cmd_with_no_den_ping(self, cluster):
        self.status_cli_test_logic(
            cluster=cluster, status_cli_command="runhouse cluster status"
        )

    @pytest.mark.level("local")
    @pytest.mark.clustertest
    def test_rh_status_cmd_with_den_ping(self, cluster):
        self.status_cli_test_logic(
            cluster=cluster, status_cli_command="runhouse cluster status --send-to-den"
        )

    @pytest.mark.skip("Restarting the server mid-test causes some errors, need to fix")
    @pytest.mark.level("local")
    @pytest.mark.clustertest
    # TODO: once fixed, extend this tests for gpu clusters as well.
    def test_rh_status_cli_not_in_cluster(self, cluster):
        default_env_name = cluster.default_env.name

        cluster.put(key="status_key3", obj="status_value3")
        res = str(
            subprocess.check_output(
                ["runhouse", "cluster", "status", f"{cluster.name}"]
            ),
            "utf-8",
        )
        assert "😈 Runhouse server is running 🏃" in res
        assert f"server port: {cluster.server_port}" in res
        assert f"server connection_type: {cluster.server_connection_type}" in res
        assert f"den auth: {str(cluster.den_auth)}" in res
        assert f"resource subtype: {cluster.RESOURCE_TYPE.capitalize()}" in res
        assert f"ips: {str(cluster.ips)}" in res
        assert "Serving 🍦 :" in res
        assert f"{default_env_name} (runhouse.Env)" in res
        assert "status_key3 (str)" in res
        assert "ssh certs" not in res

    @pytest.mark.skip("Restarting the server mid-test causes some errors, need to fix")
    @pytest.mark.level("local")
    @pytest.mark.clustertest
    # TODO: once fixed, extend this tests for gpu clusters as well.
    def test_rh_status_stopped(self, cluster):
        try:
            cluster_name = cluster.name
            cluster.run(["runhouse server stop"])
            res = subprocess.check_output(["runhouse", "status", cluster_name]).decode(
                "utf-8"
            )
            assert "Runhouse Daemon is not running" in res
            res = subprocess.check_output(
                ["runhouse", "cluster", "status", f"{cluster_name}_dont_exist"]
            ).decode("utf-8")
            error_txt = (
                f"Cluster {cluster_name}_dont_exist is not found in Den. Please save it, in order to get "
                f"its status"
            )
            assert error_txt in res
        finally:
            cluster.run(["runhouse server restart"])

    @pytest.mark.level("local")
    @pytest.mark.clustertest
    def test_send_status_to_db(self, cluster):

        status = cluster.status()
        servlet_processes = status.pop("env_servlet_processes")
        status_data = {
            "status": ResourceServerStatus.running,
            "resource_type": status.get("cluster_config").get("resource_type"),
            "resource_info": status,
            "env_servlet_processes": servlet_processes,
        }
        cluster_uri = rh.globals.rns_client.format_rns_address(cluster.rns_address)
        headers = rh.globals.rns_client.request_headers()
        api_server_url = rh.globals.rns_client.api_server_url
        post_status_data_resp = requests.post(
            f"{api_server_url}/resource/{cluster_uri}/cluster/status",
            data=json.dumps(status_data),
            headers=headers,
        )
        assert post_status_data_resp.status_code in [200, 422]
        get_status_data_resp = requests.get(
            f"{api_server_url}/resource/{cluster_uri}/cluster/status?limit=1",
            headers=headers,
        )
        assert get_status_data_resp.status_code == 200
        get_status_data = get_status_data_resp.json()["data"][0]
        assert get_status_data["resource_type"] == status.get("cluster_config").get(
            "resource_type"
        )
        assert get_status_data["status"] == ResourceServerStatus.running

        assert get_status_data["resource_info"] == status
        for k in servlet_processes:
            if servlet_processes[k]["env_gpu_usage"] == {}:
                servlet_processes[k]["env_gpu_usage"] = {
                    "used_memory": None,
                    "utilization_percent": None,
                    "total_memory": None,
                }
        servlet_processes = sort_servlet_processes(servlet_processes)
        get_status_data["env_servlet_processes"] = sort_servlet_processes(
            get_status_data["env_servlet_processes"]
        )
        assert get_status_data["env_servlet_processes"] == servlet_processes

        status_data["status"] = ResourceServerStatus.terminated
        post_status_data_resp = requests.post(
            f"{api_server_url}/resource/{cluster_uri}/cluster/status",
            data=json.dumps(status_data),
            headers=headers,
        )
        assert post_status_data_resp.status_code == 200
        get_status_data_resp = requests.get(
            f"{api_server_url}/resource/{cluster_uri}/cluster/status?limit=1",
            headers=headers,
        )
        assert (
            get_status_data_resp.json()["data"][0]["status"]
            == ResourceServerStatus.terminated
        )

        # setting the status to running again, so it won't mess with the following tests
        # (when running all release suite at once, for example)
        post_status_data_resp = requests.post(
            f"{api_server_url}/resource/{cluster_uri}/cluster/status",
            data=json.dumps(status_data),
            headers=headers,
        )
        assert post_status_data_resp.status_code in [200, 422]

    ####################################################################################################
    # Default env tests
    ####################################################################################################

    @pytest.mark.level("local")
    @pytest.mark.clustertest
    def test_default_env_in_status(self, cluster):
        res = cluster.status()
        assert cluster.default_env.name in res.get("env_servlet_processes")

    @pytest.mark.level("local")
    @pytest.mark.clustertest
    def test_put_in_default_env(self, cluster):
        k1 = get_random_str()
        cluster.put(k1, "v1")

        assert k1 in cluster.keys(env=cluster.default_env.name)
        cluster.delete(k1)

    @pytest.mark.level("local")
    @pytest.mark.clustertest
    def test_fn_to_default_env(self, cluster):
        remote_summer = rh.function(summer).to(cluster)

        assert remote_summer.name in cluster.keys(env=cluster.default_env.name)
        assert remote_summer(3, 4) == 7

        # Test function with non-trivial imports
        fn = rh.function(import_env).to(cluster)
        assert fn() == "success"

    @pytest.mark.level("local")
    @pytest.mark.clustertest
    def test_run_in_default_env(self, cluster):
        for req in cluster.default_env.reqs:
            if isinstance(req, str) and "_" in req:
                # e.g. pytest_asyncio
                req = req.replace("_", "-")
                assert cluster.run(f"pip freeze | grep {req}")[0][0] == 0

    @pytest.mark.level("local")
    @pytest.mark.clustertest
    def test_default_conda_env_created(self, cluster):
        if not isinstance(cluster.default_env, rh.CondaEnv):
            pytest.skip("Default env is not a CondaEnv")

        assert cluster.default_env.env_name in cluster.run("conda info --envs")[0][1]
        assert isinstance(cluster.get(cluster.default_env.name), rh.CondaEnv)

    @pytest.mark.level("local")
    @pytest.mark.clustertest
    def test_default_env_var_run(self, cluster):
        env_vars = cluster.default_env.env_vars
        if not env_vars:
            pytest.skip("No env vars in default env")

        assert env_vars
        for var in env_vars.keys():
            res = cluster.run([f"echo ${var}"], env=cluster.default_env)
            assert res[0][0] == 0
            assert env_vars[var] in res[0][1]

        get_env_var_cpu = rh.function(_get_env_var_value).to(system=cluster)
        for var in env_vars.keys():
            assert get_env_var_cpu(var) == env_vars[var]

    @pytest.mark.level("local")
    @pytest.mark.clustertest
    def test_cluster_run_within_cluster(self, cluster):
        remote_run = rh.function(run_in_no_env).to(cluster)
        res = remote_run("echo hello")
        exp = cluster.run("echo hello")

        assert res[0][0] == 0
        assert res[0][1] == exp[0][1]

    @pytest.mark.level("local")
    @pytest.mark.clustertest
    def test_cluster_run_within_cluster_node_all(self, cluster):
        remote_run = rh.function(run_node_all).to(cluster)
        # Can't run on a node that is on the cluster
        with pytest.raises(Exception):
            remote_run("echo hello")[0]

    @pytest.mark.level("local")
    @pytest.mark.clustertest
    def test_cluster_put_and_get(self, cluster):
        cluster._folder_mkdir(path="~/.rh/new-folder")
        folder_contents: list = cluster._folder_ls(path="~/.rh")
        assert "new-folder" in [os.path.basename(f) for f in folder_contents]

        cluster._folder_put(
            path="~/.rh/new-folder",
            contents={"sample.txt": "Hello World!"},
            overwrite=True,
        )

        file_contents = cluster._folder_get(path="~/.rh/new-folder/sample.txt")
        assert file_contents == "Hello World!"

        # Should not be able to put to an existing file unless `overwrite=True`
        with pytest.raises(ValueError):
            cluster._folder_put(
                path="~/.rh/new-folder",
                contents={"sample.txt": "Hello World!"},
            )

    @pytest.mark.level("local")
    @pytest.mark.clustertest
    def test_cluster_put_and_get_serialization_methods(self, cluster):
        from runhouse.servers.http.http_utils import deserialize_data

        raw_data = [1, 2, 3]
        pickle_serialization = "pickle"

        cluster._folder_put(
            path="~/.rh/new-folder",
            contents={"sample.pickle": raw_data},
            overwrite=True,
            serialization=pickle_serialization,
        )

        file_contents = cluster._folder_get(path="~/.rh/new-folder/sample.pickle")
        assert deserialize_data(file_contents, pickle_serialization) == raw_data

        json_serialization = "json"
        cluster._folder_put(
            path="~/.rh/new-folder",
            contents={"sample.text": raw_data},
            overwrite=True,
            serialization=json_serialization,
        )

        file_contents = cluster._folder_get(path="~/.rh/new-folder/sample.text")
        assert deserialize_data(file_contents, json_serialization) == raw_data

        with pytest.raises(AttributeError):
            # No serialization specified, default mode of "wb" used which is not supported for a list
            cluster._folder_put(
                path="~/.rh/new-folder",
                contents={"sample.pickle": raw_data},
                overwrite=True,
            )

        # with no serialization specified, but with "w" mode
        cluster._folder_put(
            path="~/.rh/new-folder",
            contents={"sample.txt": raw_data},
            overwrite=True,
            mode="w",
        )

        file_contents = cluster._folder_get(path="~/.rh/new-folder/sample.text")
        assert deserialize_data(file_contents, json_serialization) == raw_data

    @pytest.mark.level("local")
    @pytest.mark.clustertest
    def test_cluster_mkdir_mv_and_rm(self, cluster):
        cluster._folder_mkdir(path="~/.rh/new-folder")

        cluster._folder_mv(path="~/.rh/new-folder", dest_path="~/new-folder")
        file_contents = cluster._folder_ls(path="~")

        assert "new-folder" in [os.path.basename(f) for f in file_contents]

        # Should not be able to mv to an existing directory if `overwrite=False`
        cluster._folder_mkdir(path="~/.rh/another-new-folder")
        with pytest.raises(Exception):
            cluster._folder_mv(
                path="~/.rh/another-new-folder",
                dest_path="~/new-folder",
                overwrite=False,
            )

        # Delete folder contents and directory itself
        cluster._folder_rm(path="~/new-folder", recursive=True)

        assert not cluster._folder_exists(path="~/new-folder")

    @pytest.mark.level("release")
    @pytest.mark.clustertest
    def test_switch_default_env(self, cluster):
        # test setting a new default env, w/o restarting the runhouse server
        test_env = cluster.default_env
        new_env = rh.conda_env(name="new_conda_env", reqs=["diffusers"])
        cluster.default_env = new_env

        # check cluster attr set, and  new env exists on the system
        assert new_env.env_name in cluster.run("conda info --envs")[0][1]
        assert cluster.default_env.name == new_env.name
        assert new_env.name in cluster.status().get("env_servlet_processes")

        # check that env defaults to new default env for run/put
        assert cluster.run("pip freeze | grep diffusers")[0][0] == 0

        k1 = get_random_str()
        cluster.put(k1, "v1")
        assert k1 in cluster.keys(env=new_env.env_name)

        # set it back
        cluster.default_env = test_env
        cluster.delete(new_env.name)

    @pytest.mark.level("local")
    @pytest.mark.clustertest
    def test_observability_enabled_by_default_on_cluster(self, cluster):
        # Disable observability locally, which will be reflected on the cluster once the server is restarted
        rh.configs.disable_observability()
        cluster.restart_server()

        if cluster._default_env:
            env_vars = cluster._default_env.env_vars
            assert env_vars.get("disable_observability") == "True"

    ####################################################################################################
    # Cluster list test
    ####################################################################################################
    @pytest.mark.level("local")
    @pytest.mark.clustertest
<<<<<<< HEAD
    def test_cluster_list_contains_pythonic(self, cluster):
=======
    def test_cluster_list_default_pythonic(self, cluster):
>>>>>>> 026a71b2
        original_username = rns_client.username
        new_username = (
            "test-org"
            if cluster.rns_address.startswith("/test-org/")
            else original_username
        )

        with org_friend_account(
            new_username=new_username,
            token=rns_client.token,
            original_username=original_username,
        ):
<<<<<<< HEAD
            all_clusters = Cluster.list(show_all=True).get("den_clusters", {})
            running_clusters = Cluster.list().get(
                "den_clusters", {}
            )  # by default we get only running clusters

            assert 0 <= len(all_clusters) <= 200  # den limit
            assert len(all_clusters) >= len(running_clusters)
            assert len(running_clusters) > 0

            all_clusters_names = [
                den_cluster.get("Name") for den_cluster in all_clusters
            ]
            running_clusters_names = [
                running_cluster.get("Name") for running_cluster in running_clusters
=======
            default_clusters = Cluster.list().get("den_clusters", {})
            assert len(default_clusters) > 0
            assert [
                den_cluster.get("Status") == "running"
                for den_cluster in default_clusters
>>>>>>> 026a71b2
            ]
            assert any(
                den_cluster
                for den_cluster in default_clusters
                if den_cluster.get("Name") == cluster.name
            )

    @pytest.mark.level("local")
    @pytest.mark.clustertest
    def test_cluster_list_status_pythonic(self, cluster):
        original_username = rns_client.username
        new_username = (
            "test-org"
            if cluster.rns_address.startswith("/test-org/")
            else original_username
        )

        with org_friend_account(
            new_username=new_username,
            token=rns_client.token,
            original_username=original_username,
        ):
<<<<<<< HEAD
            for status in ["running", "terminated"]:
                # check that filtered requests contains only specific status
                filtered_clusters = Cluster.list(status=status).get("den_clusters", {})
                if filtered_clusters:
                    filtered_statuses = set(
                        [cluster.get("Status") for cluster in filtered_clusters]
                    )
                    assert filtered_statuses == {status}

    @pytest.mark.level("local")
    @pytest.mark.clustertest
=======
            all_clusters = Cluster.list(show_all=True).get("den_clusters", {})
            present_statuses = set(
                [den_cluster.get("Status") for den_cluster in all_clusters]
            )
            assert "running" in present_statuses
            assert "terminated" in present_statuses

            test_cluster = [
                den_cluster
                for den_cluster in all_clusters
                if den_cluster.get("Name") == cluster.name
            ][0]
            assert test_cluster.get("Status") == "running"

    @pytest.mark.level("local")
    @pytest.mark.clustertest
    def test_cluster_list_status_pythonic(self, cluster):
        original_username = rns_client.username
        new_username = (
            "test-org"
            if cluster.rns_address.startswith("/test-org/")
            else original_username
        )

        with org_friend_account(
            new_username=new_username,
            token=rns_client.token,
            original_username=original_username,
        ):
            for status in ["running", "terminated"]:
                # check that filtered requests contains only specific status
                filtered_clusters = Cluster.list(status=status).get("den_clusters", {})
                if filtered_clusters:
                    filtered_statuses = set(
                        [cluster.get("Status") for cluster in filtered_clusters]
                    )
                    assert filtered_statuses == {status}

    @pytest.mark.level("local")
    @pytest.mark.clustertest
>>>>>>> 026a71b2
    def test_cluster_list_since_pythonic(self, cluster):
        cluster.save()  # tls exposed local cluster is not saved by default

        original_username = rns_client.username
        new_username = (
            "test-org"
            if cluster.rns_address.startswith("/test-org/")
            else original_username
        )

        with org_friend_account(
            new_username=new_username,
            token=rns_client.token,
            original_username=original_username,
        ):
            minutes_time_filter = 10
            clusters = Cluster.list(since=f"{minutes_time_filter}m")
            recent_clusters = clusters.get("den_clusters", {})

            clusters_last_active_timestamps = set(
                [
                    den_cluster.get("Last Active (UTC)")
                    for den_cluster in recent_clusters
                ]
            )

            assert len(clusters_last_active_timestamps) >= 1
            current_utc_time = datetime.utcnow().replace(tzinfo=timezone.utc)

            for timestamp in clusters_last_active_timestamps:
                # Convert the timestamp string to a naive datetime object
                timestamp_obj = datetime.strptime(timestamp, "%m/%d/%Y, %H:%M:%S")
                timestamp_obj = timestamp_obj.replace(tzinfo=timezone.utc)
                assert (
                    current_utc_time - timestamp_obj
                ).total_seconds() <= minutes_time_filter * MINUTE

    @pytest.mark.level("local")
    @pytest.mark.clustertest
    def test_cluster_list_cmd_output_no_filters(self, capsys, cluster):
        import re
        import subprocess

        env = set_output_env_vars()

        process = subprocess.Popen(
            "runhouse cluster list",
            shell=True,
            stdout=subprocess.PIPE,
            stderr=subprocess.PIPE,
            env=env,
        )
        process.wait()
        stdout = process.communicate()[0]
        capsys.readouterr()
        cmd_stdout = stdout.decode("utf-8")

        assert cmd_stdout

        # The output is printed as a table.
        # testing that the table name is printed correctly
        regex = f".*Clusters for {rh.configs.username}.*\(Running: .*/.*, Total Displayed: .*/.*\).*"
        assert re.search(regex, cmd_stdout)

        # testing that the table column names is printed correctly
        col_names = ["┃ Name", "┃ Cluster Type", "┃ Status", "┃ Last Active (UTC)"]
        for name in col_names:
            assert name in cmd_stdout
        assert (
            f"Showing clusters that were active in the last {int(LAST_ACTIVE_AT_TIMEFRAME / HOUR)} hours."
            in cmd_stdout
        )
        assert cluster.name in cmd_stdout

    @pytest.mark.level("local")
    @pytest.mark.clustertest
    def test_cluster_list_cmd_output_with_filters(self, capsys, cluster):

        import re
        import subprocess

        original_username = rns_client.username
        new_username = (
            "test-org"
            if cluster.rns_address.startswith("/test-org/")
            else original_username
        )

        with org_friend_account(
            new_username=new_username,
            token=rns_client.token,
            original_username=original_username,
        ):
            cluster.save()  # tls exposed local cluster is not saved by default

            env = set_output_env_vars()

            for status in ["running", "terminated"]:

                process = subprocess.Popen(
                    f"runhouse cluster list --status {status}",
                    shell=True,
                    stdout=subprocess.PIPE,
                    stderr=subprocess.PIPE,
                    env=env,
                )
                process.wait()
                stdout = process.communicate()[0]
                capsys.readouterr()
                cmd_stdout = stdout.decode("utf-8")
                assert cmd_stdout

                # The output is printed as a table.
                # testing that the table name is printed correctly

                regex = ".*Clusters for.*\(Running: .*/.*, Total Displayed: .*/.*\).*"
                assert re.search(regex, cmd_stdout)

                # testing that the table column names is printed correctly
                col_names = [
                    "┃ Name",
                    "┃ Cluster Type",
                    "┃ Status",
                    "┃ Last Active (UTC)",
                ]
                for name in col_names:
                    assert name in cmd_stdout

                assert (
                    "Note: the above clusters have registered activity in the last 24 hours."
                    not in cmd_stdout
                )

                if status == "running":
                    assert cluster.name in cmd_stdout

                # Check other statuses not found in output
                cmd_stdout = cmd_stdout.replace("Running:", "")
                statuses = list(ResourceServerStatus.__members__.keys())
                statuses.remove(status)

                for status in statuses:
                    assert status.capitalize() not in cmd_stdout

    @pytest.mark.level("local")
    @pytest.mark.clustertest
    def test_cluster_list_and_create_process(self, cluster):
        assert cluster.default_env.name in cluster.list_processes()
        rh.env(name="env_created_before_process_list", reqs=["pytest"]).to(cluster)
        assert "env_created_before_process_list" in cluster.list_processes()

        # Now create a process manually with the create_process functionality
        new_proc = Process(name="new_test_process_created_with_utility")
        new_proc.to(cluster)
        time.sleep(3)
        assert "new_test_process_created_with_utility" in cluster.list_processes()<|MERGE_RESOLUTION|>--- conflicted
+++ resolved
@@ -983,11 +983,7 @@
     ####################################################################################################
     @pytest.mark.level("local")
     @pytest.mark.clustertest
-<<<<<<< HEAD
-    def test_cluster_list_contains_pythonic(self, cluster):
-=======
     def test_cluster_list_default_pythonic(self, cluster):
->>>>>>> 026a71b2
         original_username = rns_client.username
         new_username = (
             "test-org"
@@ -1000,28 +996,11 @@
             token=rns_client.token,
             original_username=original_username,
         ):
-<<<<<<< HEAD
-            all_clusters = Cluster.list(show_all=True).get("den_clusters", {})
-            running_clusters = Cluster.list().get(
-                "den_clusters", {}
-            )  # by default we get only running clusters
-
-            assert 0 <= len(all_clusters) <= 200  # den limit
-            assert len(all_clusters) >= len(running_clusters)
-            assert len(running_clusters) > 0
-
-            all_clusters_names = [
-                den_cluster.get("Name") for den_cluster in all_clusters
-            ]
-            running_clusters_names = [
-                running_cluster.get("Name") for running_cluster in running_clusters
-=======
             default_clusters = Cluster.list().get("den_clusters", {})
             assert len(default_clusters) > 0
             assert [
                 den_cluster.get("Status") == "running"
                 for den_cluster in default_clusters
->>>>>>> 026a71b2
             ]
             assert any(
                 den_cluster
@@ -1031,7 +1010,7 @@
 
     @pytest.mark.level("local")
     @pytest.mark.clustertest
-    def test_cluster_list_status_pythonic(self, cluster):
+    def test_cluster_list_all_pythonic(self, cluster):
         original_username = rns_client.username
         new_username = (
             "test-org"
@@ -1044,19 +1023,6 @@
             token=rns_client.token,
             original_username=original_username,
         ):
-<<<<<<< HEAD
-            for status in ["running", "terminated"]:
-                # check that filtered requests contains only specific status
-                filtered_clusters = Cluster.list(status=status).get("den_clusters", {})
-                if filtered_clusters:
-                    filtered_statuses = set(
-                        [cluster.get("Status") for cluster in filtered_clusters]
-                    )
-                    assert filtered_statuses == {status}
-
-    @pytest.mark.level("local")
-    @pytest.mark.clustertest
-=======
             all_clusters = Cluster.list(show_all=True).get("den_clusters", {})
             present_statuses = set(
                 [den_cluster.get("Status") for den_cluster in all_clusters]
@@ -1097,7 +1063,6 @@
 
     @pytest.mark.level("local")
     @pytest.mark.clustertest
->>>>>>> 026a71b2
     def test_cluster_list_since_pythonic(self, cluster):
         cluster.save()  # tls exposed local cluster is not saved by default
 
