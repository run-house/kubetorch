--- conflicted
+++ resolved
@@ -279,7 +279,16 @@
             cluster.run(["runhouse restart"])
 
     @pytest.mark.level("local")
-<<<<<<< HEAD
+    def test_condensed_config_for_cluster(self, cluster):
+        import ast
+
+        return_codes = cluster.run_python(["import runhouse as rh", "print(rh.here)"])
+        assert return_codes[0][0] == 0
+
+        cluster_config = ast.literal_eval(return_codes[0][1])
+        assert cluster_config == cluster.config()
+
+    @pytest.mark.level("local")
     def test_sharing(self, cluster, friend_account_logged_in_docker_cluster_pk_ssh):
         # Skip this test for ondemand clusters, because making
         # it compatible with ondemand_cluster requires changes
@@ -303,7 +312,7 @@
         )
 
         # First try loading in same process/filesystem because it's more debuggable, but not as thorough
-        resource_class_name = cluster.config_for_rns["resource_type"].capitalize()
+        resource_class_name = cluster.config().get("resource_type").capitalize()
         config = cluster.config_for_rns
 
         with friend_account():
@@ -362,14 +371,4 @@
             echo_msg = "hello from shared cluster"
             run_res = shared_cluster.run([f"echo {echo_msg}"])
             assert echo_msg in run_res[0][1]
-            shared_cluster.ssh()
-=======
-    def test_condensed_config_for_cluster(self, cluster):
-        import ast
-
-        return_codes = cluster.run_python(["import runhouse as rh", "print(rh.here)"])
-        assert return_codes[0][0] == 0
-
-        cluster_config = ast.literal_eval(return_codes[0][1])
-        assert cluster_config == cluster.config()
->>>>>>> cf2b6793
+            shared_cluster.ssh()