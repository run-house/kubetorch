import json

import pytest
import runhouse as rh

from tests.conftest import init_args
from tests.utils import friend_account


def load_shared_resource_config(resource_class_name, address):
    resource_class = getattr(rh, resource_class_name)
    loaded_resource = resource_class.from_name(address, dryrun=True)
<<<<<<< HEAD
    config = loaded_resource.config_for_rns
=======
    config = loaded_resource.config()
    config.pop("live_state", None)  # Too many little differences, leads to flaky tests
>>>>>>> cf2b6793
    return config
    # TODO allow resource subclass tests to extend set of properties to test


class TestResource:

    UNIT = {"resource": ["unnamed_resource", "named_resource", "local_named_resource"]}
    LOCAL = {"resource": ["unnamed_resource", "named_resource", "local_named_resource"]}
    MINIMAL = {"resource": ["named_resource"]}
    RELEASE = {
        "resource": ["unnamed_resource", "named_resource", "local_named_resource"]
    }
    MAXIMAL = {
        "resource": ["unnamed_resource", "named_resource", "local_named_resource"]
    }

    @pytest.mark.level("unit")
    def test_resource_factory_and_properties(self, resource):
        assert isinstance(resource, rh.Resource)
        args = init_args.get(id(resource))
        if "name" in args:

            if args["name"].startswith("^"):
                args["name"] = args["name"][1:]

            if "/" in args["name"]:
                assert resource.rns_address == args["name"]
            else:
                assert resource.name == args["name"]
                if resource.rns_address:
                    assert resource.rns_address.split("/")[-1] == args["name"]

        if "dryrun" in args:
            assert args["dryrun"] == resource.dryrun

        assert resource.RESOURCE_TYPE is not None

    @pytest.mark.level("unit")
    def test_config_for_rns(self, resource):
        args = init_args.get(id(resource))
        config = resource.config()
        assert isinstance(config, dict)
        if resource.rns_address:
            assert config["name"] == resource.rns_address
        else:
            assert config["name"] == resource.name
        assert config["resource_type"] == resource.RESOURCE_TYPE
        assert config["resource_subtype"] == resource.__class__.__name__
        if "dryrun" in args:
            assert config["dryrun"] == args["dryrun"]

    @pytest.mark.level("unit")
    def test_from_config(self, resource):
<<<<<<< HEAD
        new_resource = rh.Resource.from_config(resource.config_for_rns)
        assert new_resource.config_for_rns == resource.config_for_rns
=======
        config = resource.config()
        new_resource = rh.Resource.from_config(config)
        assert new_resource.config() == resource.config()
>>>>>>> cf2b6793
        assert new_resource.rns_address == resource.rns_address
        assert new_resource.dryrun == resource.dryrun
        # TODO allow resource subclass tests to extend set of properties to test

    @pytest.mark.level("unit")
    def test_save_and_load(self, saved_resource):
        # Test loading from name
        loaded_resource = saved_resource.__class__.from_name(saved_resource.rns_address)
        assert loaded_resource.config() == saved_resource.config()
        # Changing the name doesn't work for OnDemandCluster, because the name won't match the local sky db
        if isinstance(saved_resource, rh.OnDemandCluster):
            return

        # Do everything inside a try/finally so we don't leave resources behind if the test fails
        try:
            # Test saving under new name
            original_name = saved_resource.rns_address
            alt_name = saved_resource.rns_address + "-alt"

            # This saves a new RNS config with the same resource,
            # but an alt name. It also updates the local config to point to the new RNS config.
            saved_resource.save(alt_name)
            alt_resource = saved_resource.__class__.from_name(alt_name)
            assert alt_resource.config() == saved_resource.config()

            # Test that original resource is still available in Den
            reloaded_resource = saved_resource.__class__.from_name(original_name)
            assert reloaded_resource.rns_address != alt_resource.rns_address

            # Rename saved resource locally back to original name
            saved_resource.name = original_name
            assert (
                reloaded_resource.rns_address
                == saved_resource.rns_address
                == original_name
            )

        finally:
            alt_resource.delete_configs()
            assert not rh.exists(alt_resource.rns_address)

    @pytest.mark.level("unit")
    def test_history(self, saved_resource):
        if saved_resource.rns_address[:2] == "~/":
            with pytest.raises(ValueError):
                saved_resource.history()
            return

        history = saved_resource.history()
        assert isinstance(history, list)
        assert isinstance(history[0], dict)
        assert "timestamp" in history[0]
        assert "owner" in history[0]
        assert "data" in history[0]
        # Not all config_for_rns values are saved inside data field
        config = json.loads(
            json.dumps(saved_resource.config())
        )  # To deal with tuples and non-json types
        for k, v in history[0]["data"].items():
            if k == "client_port":
                # TODO seems like multiple tests in CI are saving the same resource at the same time, save needs
                # to return a version
                continue
            assert config[k] == v

    @pytest.mark.level("local")
    def test_sharing(
        self, saved_resource, friend_account_logged_in_docker_cluster_pk_ssh
    ):
        # Skip this test for ondemand clusters, because making
        # it compatible with ondemand_cluster requires changes
        # that break CI.
        # TODO: Remove this by doing some CI-specific logic.
        if saved_resource.__class__.__name__ == "OnDemandCluster":
            return

        if saved_resource.rns_address.startswith("~"):
            # For `local_named_resource` resolve the rns address so it can be shared and loaded
            from runhouse.globals import rns_client

            saved_resource.rns_address = rns_client.local_to_remote_address(
                saved_resource.rns_address
            )

        saved_resource.share(
            users=["info@run.house"],
            access_level="read",
            notify_users=False,
        )

        # First try loading in same process/filesystem because it's more debuggable, but not as thorough
<<<<<<< HEAD
        resource_class_name = saved_resource.config_for_rns[
            "resource_type"
        ].capitalize()
        config = saved_resource.config_for_rns
=======
        resource_class_name = saved_resource.config().get("resource_type").capitalize()
        config = saved_resource.config()
        config.pop(
            "live_state", None
        )  # For ondemand_cluster: too many little differences, leads to flaky tests
>>>>>>> cf2b6793

        with friend_account():
            new_config = load_shared_resource_config(
                resource_class_name, saved_resource.rns_address
            )
            if new_config["resource_subtype"] == "Secret":
                secret_name = new_config.pop("name")
                assert "loaded_secret_" in secret_name
                new_config["name"] = secret_name.replace("loaded_secret_", "")
            assert new_config == config

        # TODO: If we are testing with an ondemand_cluster we to
        # sync sky key so loading ondemand_cluster from config works
        # Also need aws secret to load availability zones
        # secrets=["sky", "aws"],
        load_shared_resource_config_cluster = rh.function(
            load_shared_resource_config
        ).to(friend_account_logged_in_docker_cluster_pk_ssh)
        new_config = load_shared_resource_config_cluster(
            resource_class_name, saved_resource.rns_address
        )
        if new_config["resource_subtype"] == "Secret":
            secret_name = new_config.pop("name")
            assert "loaded_secret_" in secret_name
            new_config["name"] = secret_name.replace("loaded_secret_", "")
        assert new_config == config

    # TODO API to run this on local_docker_slim when level == "local"
    @pytest.mark.skip
    def test_loading_in_new_fs(self, resource):
        pass<|MERGE_RESOLUTION|>--- conflicted
+++ resolved
@@ -10,12 +10,7 @@
 def load_shared_resource_config(resource_class_name, address):
     resource_class = getattr(rh, resource_class_name)
     loaded_resource = resource_class.from_name(address, dryrun=True)
-<<<<<<< HEAD
-    config = loaded_resource.config_for_rns
-=======
     config = loaded_resource.config()
-    config.pop("live_state", None)  # Too many little differences, leads to flaky tests
->>>>>>> cf2b6793
     return config
     # TODO allow resource subclass tests to extend set of properties to test
 
@@ -69,14 +64,8 @@
 
     @pytest.mark.level("unit")
     def test_from_config(self, resource):
-<<<<<<< HEAD
-        new_resource = rh.Resource.from_config(resource.config_for_rns)
-        assert new_resource.config_for_rns == resource.config_for_rns
-=======
-        config = resource.config()
-        new_resource = rh.Resource.from_config(config)
+        new_resource = rh.Resource.from_config(resource.config())
         assert new_resource.config() == resource.config()
->>>>>>> cf2b6793
         assert new_resource.rns_address == resource.rns_address
         assert new_resource.dryrun == resource.dryrun
         # TODO allow resource subclass tests to extend set of properties to test
@@ -168,18 +157,8 @@
         )
 
         # First try loading in same process/filesystem because it's more debuggable, but not as thorough
-<<<<<<< HEAD
-        resource_class_name = saved_resource.config_for_rns[
-            "resource_type"
-        ].capitalize()
-        config = saved_resource.config_for_rns
-=======
         resource_class_name = saved_resource.config().get("resource_type").capitalize()
         config = saved_resource.config()
-        config.pop(
-            "live_state", None
-        )  # For ondemand_cluster: too many little differences, leads to flaky tests
->>>>>>> cf2b6793
 
         with friend_account():
             new_config = load_shared_resource_config(
@@ -189,6 +168,13 @@
                 secret_name = new_config.pop("name")
                 assert "loaded_secret_" in secret_name
                 new_config["name"] = secret_name.replace("loaded_secret_", "")
+
+            # Don't compare the client keys, their paths could differ locally and on the cluster
+            # Cluster: '/home/runner/.ssh/sky-key
+            # Locally: /home/runner/.rh/secrets/cluster-name/ssh-key
+            new_config.get("data_config", {}).pop("client_keys", None)
+            config.get("data_config", {}).pop("client_keys", None)
+
             assert new_config == config
 
         # TODO: If we are testing with an ondemand_cluster we to
