--- conflicted
+++ resolved
@@ -3,49 +3,29 @@
 
 import pytest
 
-<<<<<<< HEAD
-import runhouse
-=======
-import runhouse as rh
-
-from opentelemetry import trace
->>>>>>> 0056cfd8
-
 from opentelemetry import trace
 from opentelemetry.exporter.otlp.proto.grpc.trace_exporter import OTLPSpanExporter
-<<<<<<< HEAD
 
-from opentelemetry.sdk.resources import Resource
 from opentelemetry.sdk.trace import TracerProvider
 from opentelemetry.sdk.trace.export import BatchSpanProcessor
 from runhouse.globals import rns_client
-=======
-from opentelemetry.sdk.resources import Resource
-from opentelemetry.sdk.trace import TracerProvider
-from opentelemetry.sdk.trace.export import BatchSpanProcessor
->>>>>>> 0056cfd8
 from runhouse.logger import get_logger
-from runhouse.servers.telemetry.metrics_collection import (
-    MetricsCollector,
-    MetricsMetadata,
-)
+from runhouse.servers.telemetry.metrics_collection import MetricsCollector
 from runhouse.servers.telemetry.telemetry_agent import (
     ErrorCapturingExporter,
+    ResourceAttributes,
     TelemetryAgentReceiver,
 )
 
 logger = get_logger(__name__)
 
 
-def provider_resource():
-    return Resource.create(
-<<<<<<< HEAD
-        {"service.name": "runhouse-tests", "rh.version": runhouse.__version__}
-    )
+def resource_attributes():
+    return ResourceAttributes(username=rns_client.username, cluster_name="test")
 
 
-def metrics_metadata():
-    return MetricsMetadata(username=rns_client.username, cluster_name="test")
+def provider_resource():
+    return TelemetryAgentReceiver.default_resource(resource_attributes())
 
 
 def load_tracer():
@@ -54,12 +34,6 @@
     return tracer
 
 
-=======
-        {"service.name": "runhouse-tests", "rh.version": rh.__version__}
-    )
-
-
->>>>>>> 0056cfd8
 @pytest.mark.servertest
 class TestTelemetryAgent:
     """Sets up a locally running telemetry agent instance, and sends off the telemetry data to a locally running
@@ -136,13 +110,7 @@
     @pytest.mark.level("local")
     def test_send_span_to_runhouse_collector_backend(self):
         """Generate a span in-memory and send it to the Runhouse collector backend"""
-<<<<<<< HEAD
-        provider = TracerProvider()
-=======
-        from runhouse.servers.telemetry import TelemetryAgentReceiver
-
         provider = TracerProvider(resource=provider_resource())
->>>>>>> 0056cfd8
         trace.set_tracer_provider(provider)
         tracer = trace.get_tracer(__name__)
 
@@ -171,15 +139,14 @@
     ):
         """Generate cumulative metrics collection in-memory and send it to the local collector backend"""
         mc = MetricsCollector(
-            metadata=metrics_metadata(),
-            resource=provider_resource(),
+            resource_attributes=resource_attributes(),
             agent_endpoint="grpc://localhost:4316",
         )
 
         duration = 20
         start_time = time.time()
         while time.time() - start_time < duration:
-            mc.update_cpu_utilization()
+            mc.update_cpu_metrics()
             time.sleep(5)
 
     @pytest.mark.level("local")
@@ -189,8 +156,7 @@
         headers = TelemetryAgentReceiver.request_headers()
 
         mc = MetricsCollector(
-            metadata=metrics_metadata(),
-            resource=provider_resource(),
+            resource_attributes=resource_attributes(),
             agent_endpoint=endpoint,
             headers=headers,
         )
@@ -198,5 +164,5 @@
         duration = 20
         start_time = time.time()
         while time.time() - start_time < duration:
-            mc.update_cpu_utilization()
+            mc.update_cpu_metrics()
             time.sleep(5)