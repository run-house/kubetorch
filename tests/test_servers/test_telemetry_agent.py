import time
import uuid

import psutil
import pytest

<<<<<<< HEAD
from opentelemetry import metrics, trace
from opentelemetry.exporter.otlp.proto.grpc.metric_exporter import OTLPMetricExporter
=======
from opentelemetry import trace

>>>>>>> 6f1ecce6
from opentelemetry.exporter.otlp.proto.grpc.trace_exporter import OTLPSpanExporter

from opentelemetry.sdk.metrics import MeterProvider
from opentelemetry.sdk.metrics._internal.measurement import Measurement
from opentelemetry.sdk.metrics.export import PeriodicExportingMetricReader
from opentelemetry.sdk.resources import Resource
from opentelemetry.sdk.trace import TracerProvider
from opentelemetry.sdk.trace.export import BatchSpanProcessor

from runhouse.logger import get_logger
from runhouse.servers.telemetry.telemetry_agent import ErrorCapturingExporter

logger = get_logger(__name__)


def current_time():
    return int(time.time() * 1e9)


def load_tracer():
    resource = Resource.create({"service.name": "runhouse-tests"})
    trace.set_tracer_provider(TracerProvider(resource=resource))
    tracer = trace.get_tracer(__name__)
    return tracer


# Function to get CPU utilization
def get_cpu_utilization(instrument):
    # TODO: use Runhouse custom collection methods
    return [Measurement(instrument=instrument, value=psutil.cpu_percent())]


# Function to get GPU utilization
def get_gpu_utilization(instrument):
    # TODO: use Runhouse custom collection methods
    import GPUtil

    gpus = GPUtil.getGPUs()
    if gpus:
        return [Measurement(instrument=instrument, value=gpus[0].load * 100)]
    return [Measurement(instrument=instrument, value=0)]


def get_gpu_memory_usage(instrument):
    # TODO: use Runhouse custom collection methods
    import GPUtil

    gpus = GPUtil.getGPUs()
    if gpus:
        return [
            Measurement(instrument=instrument, value=gpus[0].memoryUtil * 100)
        ]  # GPU memory usage is a fraction
    return [Measurement(instrument=instrument, value=0)]


def update_cpu_utilization(counter):
    # Function to add CPU utilization to the counter
    cpu_percent = psutil.cpu_percent()
    counter.add(cpu_percent, {"unit": "percentage"})


def update_gpu_utilization(counter):
    # Function to add GPU utilization to the counter
    import GPUtil

    gpus = GPUtil.getGPUs()
    if gpus:
        counter.add(gpus[0].load * 100, {"unit": "percentage"})
    else:
        counter.add(0, {"unit": "percentage"})


@pytest.mark.servertest
class TestTelemetryAgent:
    """Sets up a locally running telemetry agent instance, and sends off the telemetry data to a locally running
    collector backend (mocking the Runhouse collector backend)."""

    @pytest.mark.level("local")
    def test_send_span_to_collector_backend(self, local_telemetry_collector):
        """Generate a span locally in-memory and send it to a locally running collector backend"""
        trace.set_tracer_provider(TracerProvider())
        tracer = trace.get_tracer(__name__)

        # Send spans directly to the collector backend without an agent process
        endpoint = "grpc://localhost:4316"
        otlp_exporter = OTLPSpanExporter(endpoint=endpoint, insecure=True)
        error_capturing_exporter = ErrorCapturingExporter(otlp_exporter)
        span_processor = BatchSpanProcessor(error_capturing_exporter)
        trace.get_tracer_provider().add_span_processor(span_processor)

        with tracer.start_as_current_span(f"test-span-{str(uuid.uuid4())}"):
            logger.info("Test span created and sent to the collector!")

        assert (
            not error_capturing_exporter.has_errors()
        ), error_capturing_exporter.get_errors()

    @pytest.mark.level("local")
    def test_send_span_with_local_agent_to_local_collector_backend(
        self, local_telemetry_collector, local_telemetry_agent_for_local_backend
    ):
        """Generate a span and have a locally running Otel agent send it to a locally running collector backend"""
        provider = TracerProvider()
        trace.set_tracer_provider(provider)
        tracer = trace.get_tracer(__name__)

        # Have the agent be responsible for sending the spans to the collector backend
        endpoint = f"grpc://localhost:{local_telemetry_agent_for_local_backend.agent_config.grpc_port}"
        otlp_exporter = OTLPSpanExporter(endpoint=endpoint, insecure=True)
        error_capturing_exporter = ErrorCapturingExporter(otlp_exporter)
        span_processor = BatchSpanProcessor(error_capturing_exporter)
        trace.get_tracer_provider().add_span_processor(span_processor)

        with tracer.start_as_current_span(f"span-from-agent-{str(uuid.uuid4())}"):
            logger.info("Test span created and sent to the collector by the agent!")

        # Force flush of the span processor
        provider.force_flush()

        assert (
            not error_capturing_exporter.has_errors()
        ), error_capturing_exporter.get_errors()

    @pytest.mark.level("local")
    def test_send_span_with_local_agent_to_collector_backend(
        self, local_telemetry_agent_for_runhouse_backend
    ):
        """Generate a span and have a local Otel agent send it to the Runhouse collector backend"""
        provider = TracerProvider()
        trace.set_tracer_provider(provider)
        tracer = trace.get_tracer(__name__)

        # Have the agent be responsible for sending the spans to the collector backend
        endpoint = f"grpc://localhost:{local_telemetry_agent_for_runhouse_backend.agent_config.grpc_port}"
        otlp_exporter = OTLPSpanExporter(endpoint=endpoint, insecure=True)
        error_capturing_exporter = ErrorCapturingExporter(otlp_exporter)
        span_processor = BatchSpanProcessor(error_capturing_exporter)
        trace.get_tracer_provider().add_span_processor(span_processor)

        with tracer.start_as_current_span(f"span-from-agent-{str(uuid.uuid4())}"):
            logger.info("Test span created and sent to the collector by the agent!")

        # Force flush of the span processor
        provider.force_flush()

    @pytest.mark.level("local")
    def test_send_span_to_runhouse_collector_backend(self):
        """Generate a span in-memory and send it to the Runhouse collector backend"""
        from runhouse.servers.telemetry import TelemetryAgentExporter

        provider = TracerProvider()
        trace.set_tracer_provider(provider)
        tracer = trace.get_tracer(__name__)

        endpoint = "grpc://telemetry.run.house"
        otlp_exporter = OTLPSpanExporter(
            endpoint=endpoint, headers=TelemetryAgentExporter.request_headers()
        )
        error_capturing_exporter = ErrorCapturingExporter(otlp_exporter)
        span_processor = BatchSpanProcessor(error_capturing_exporter)
        trace.get_tracer_provider().add_span_processor(span_processor)

        with tracer.start_as_current_span(f"span-from-agent-{str(uuid.uuid4())}"):
            logger.info("Test span created and sent to the collector by the agent!")

        # Force flush of the span processor
        provider.force_flush()
<<<<<<< HEAD
        with tracer.start_as_current_span("span-from-local"):
            logger.info("Test span created and sent to the collector!")

    @pytest.mark.level("local")
    def test_send_current_metrics_to_runhouse_collector_backend(
        self, local_telemetry_collector
    ):
        """Generate metrics collection in-memory and send it to the local collector backend"""
        # Set up the OTLP exporter
        exporter = OTLPMetricExporter(endpoint="grpc://localhost:4316", insecure=True)

        # collect metrics based on a user-configurable time interval, and pass the metrics to the exporter
        metric_reader = PeriodicExportingMetricReader(
            exporter, export_interval_millis=5000
        )
        provider = MeterProvider(metric_readers=[metric_reader])

        # Set the global MeterProvider
        metrics.set_meter_provider(provider)
        meter = metrics.get_meter(__name__)

        # Create instruments to collect CPU and GPU metrics at specific points in time
        cpu_utilization_gauge = meter.create_observable_gauge(
            "cpu_utilization",
            callbacks=[lambda options: get_cpu_utilization(cpu_utilization_gauge)],
            description="System CPU Utilization",
            unit="percentage",
        )

        gpu_utilization_gauge = meter.create_observable_gauge(
            "gpu_utilization",
            callbacks=[lambda options: get_gpu_utilization(gpu_utilization_gauge)],
            description="GPU Utilization",
            unit="percentage",
        )

        gpu_memory_gauge = meter.create_observable_gauge(
            "gpu_memory_usage",
            callbacks=[lambda options: get_gpu_memory_usage(gpu_memory_gauge)],
            description="GPU Memory Usage",
            unit="percentage",
        )

    @pytest.mark.level("local")
    def test_cumulative_current_metrics_to_runhouse_collector_backend(
        self, local_telemetry_collector
    ):
        """Generate cumulative metrics collection in-memory and send it to the local collector backend"""

        # Set up the OTLP exporter
        exporter = OTLPMetricExporter(endpoint="grpc://localhost:4316", insecure=True)

        # collect metrics based on a user-configurable time interval, and pass the metrics to the exporter
        metric_reader = PeriodicExportingMetricReader(
            exporter, export_interval_millis=5000
        )
        provider = MeterProvider(metric_readers=[metric_reader])

        # Set the global MeterProvider
        metrics.set_meter_provider(provider)
        meter = metrics.get_meter(__name__)

        # Create counters to accumulate CPU and GPU utilization
        cpu_utilization_counter = meter.create_counter(
            "cpu_utilization_total",
            description="Total CPU utilization over time",
            unit="percentage",
        )

        gpu_utilization_counter = meter.create_counter(
            "gpu_utilization_total",
            description="Total GPU utilization over time",
            unit="percentage",
        )

        duration = 20  # Duration to run the collection in seconds
        start_time = time.time()
        while time.time() - start_time < duration:
            update_cpu_utilization(cpu_utilization_counter)
            update_gpu_utilization(gpu_utilization_counter)

            # Collect data every 5 seconds
            time.sleep(5)
=======

        # Assert that no errors occurred, otherwise log all error messages
        assert (
            not error_capturing_exporter.has_errors()
        ), error_capturing_exporter.get_errors()
>>>>>>> 6f1ecce6
<|MERGE_RESOLUTION|>--- conflicted
+++ resolved
@@ -1,26 +1,23 @@
 import time
 import uuid
 
-import psutil
 import pytest
 
-<<<<<<< HEAD
 from opentelemetry import metrics, trace
 from opentelemetry.exporter.otlp.proto.grpc.metric_exporter import OTLPMetricExporter
-=======
-from opentelemetry import trace
-
->>>>>>> 6f1ecce6
 from opentelemetry.exporter.otlp.proto.grpc.trace_exporter import OTLPSpanExporter
 
 from opentelemetry.sdk.metrics import MeterProvider
-from opentelemetry.sdk.metrics._internal.measurement import Measurement
 from opentelemetry.sdk.metrics.export import PeriodicExportingMetricReader
 from opentelemetry.sdk.resources import Resource
 from opentelemetry.sdk.trace import TracerProvider
 from opentelemetry.sdk.trace.export import BatchSpanProcessor
 
 from runhouse.logger import get_logger
+from runhouse.servers.telemetry.metrics_collection import (
+    update_cpu_utilization,
+    update_gpu_utilization,
+)
 from runhouse.servers.telemetry.telemetry_agent import ErrorCapturingExporter
 
 logger = get_logger(__name__)
@@ -35,52 +32,6 @@
     trace.set_tracer_provider(TracerProvider(resource=resource))
     tracer = trace.get_tracer(__name__)
     return tracer
-
-
-# Function to get CPU utilization
-def get_cpu_utilization(instrument):
-    # TODO: use Runhouse custom collection methods
-    return [Measurement(instrument=instrument, value=psutil.cpu_percent())]
-
-
-# Function to get GPU utilization
-def get_gpu_utilization(instrument):
-    # TODO: use Runhouse custom collection methods
-    import GPUtil
-
-    gpus = GPUtil.getGPUs()
-    if gpus:
-        return [Measurement(instrument=instrument, value=gpus[0].load * 100)]
-    return [Measurement(instrument=instrument, value=0)]
-
-
-def get_gpu_memory_usage(instrument):
-    # TODO: use Runhouse custom collection methods
-    import GPUtil
-
-    gpus = GPUtil.getGPUs()
-    if gpus:
-        return [
-            Measurement(instrument=instrument, value=gpus[0].memoryUtil * 100)
-        ]  # GPU memory usage is a fraction
-    return [Measurement(instrument=instrument, value=0)]
-
-
-def update_cpu_utilization(counter):
-    # Function to add CPU utilization to the counter
-    cpu_percent = psutil.cpu_percent()
-    counter.add(cpu_percent, {"unit": "percentage"})
-
-
-def update_gpu_utilization(counter):
-    # Function to add GPU utilization to the counter
-    import GPUtil
-
-    gpus = GPUtil.getGPUs()
-    if gpus:
-        counter.add(gpus[0].load * 100, {"unit": "percentage"})
-    else:
-        counter.add(0, {"unit": "percentage"})
 
 
 @pytest.mark.servertest
@@ -178,49 +129,11 @@
 
         # Force flush of the span processor
         provider.force_flush()
-<<<<<<< HEAD
-        with tracer.start_as_current_span("span-from-local"):
-            logger.info("Test span created and sent to the collector!")
-
-    @pytest.mark.level("local")
-    def test_send_current_metrics_to_runhouse_collector_backend(
-        self, local_telemetry_collector
-    ):
-        """Generate metrics collection in-memory and send it to the local collector backend"""
-        # Set up the OTLP exporter
-        exporter = OTLPMetricExporter(endpoint="grpc://localhost:4316", insecure=True)
-
-        # collect metrics based on a user-configurable time interval, and pass the metrics to the exporter
-        metric_reader = PeriodicExportingMetricReader(
-            exporter, export_interval_millis=5000
-        )
-        provider = MeterProvider(metric_readers=[metric_reader])
-
-        # Set the global MeterProvider
-        metrics.set_meter_provider(provider)
-        meter = metrics.get_meter(__name__)
-
-        # Create instruments to collect CPU and GPU metrics at specific points in time
-        cpu_utilization_gauge = meter.create_observable_gauge(
-            "cpu_utilization",
-            callbacks=[lambda options: get_cpu_utilization(cpu_utilization_gauge)],
-            description="System CPU Utilization",
-            unit="percentage",
-        )
-
-        gpu_utilization_gauge = meter.create_observable_gauge(
-            "gpu_utilization",
-            callbacks=[lambda options: get_gpu_utilization(gpu_utilization_gauge)],
-            description="GPU Utilization",
-            unit="percentage",
-        )
-
-        gpu_memory_gauge = meter.create_observable_gauge(
-            "gpu_memory_usage",
-            callbacks=[lambda options: get_gpu_memory_usage(gpu_memory_gauge)],
-            description="GPU Memory Usage",
-            unit="percentage",
-        )
+
+        # Assert that no errors occurred, otherwise log all error messages
+        assert (
+            not error_capturing_exporter.has_errors()
+        ), error_capturing_exporter.get_errors()
 
     @pytest.mark.level("local")
     def test_cumulative_current_metrics_to_runhouse_collector_backend(
@@ -248,24 +161,45 @@
             unit="percentage",
         )
 
+        cpu_memory_usage_gauge = meter.create_observable_gauge(
+            "cpu_memory_usage",
+            description="CPU memory usage in MB",
+            unit="MB",
+        )
+
+        cpu_free_memory_gauge = meter.create_observable_gauge(
+            "cpu_free_memory",
+            description="Free CPU memory in MB",
+            unit="MB",
+        )
+
+        gpu_memory_usage_gauge = meter.create_observable_gauge(
+            "gpu_memory_usage",
+            description="Total GPU memory usage",
+            unit="MB",
+        )
+
         gpu_utilization_counter = meter.create_counter(
             "gpu_utilization_total",
             description="Total GPU utilization over time",
             unit="percentage",
         )
 
+        gpu_count_gauge = meter.create_observable_gauge(
+            "gpu_count",
+            description="Number of GPUs",
+            unit="count",
+        )
+
         duration = 20  # Duration to run the collection in seconds
         start_time = time.time()
         while time.time() - start_time < duration:
-            update_cpu_utilization(cpu_utilization_counter)
-            update_gpu_utilization(gpu_utilization_counter)
+            update_cpu_utilization(
+                cpu_utilization_counter, cpu_memory_usage_gauge, cpu_free_memory_gauge
+            )
+            update_gpu_utilization(
+                gpu_utilization_counter, gpu_memory_usage_gauge, gpu_count_gauge
+            )
 
             # Collect data every 5 seconds
-            time.sleep(5)
-=======
-
-        # Assert that no errors occurred, otherwise log all error messages
-        assert (
-            not error_capturing_exporter.has_errors()
-        ), error_capturing_exporter.get_errors()
->>>>>>> 6f1ecce6
+            time.sleep(5)