import pickle

import pandas as pd

import pytest

import runhouse as rh


# https://docs.pytest.org/en/6.2.x/fixture.html#conftest-py-sharing-fixtures-across-multiple-files


@pytest.fixture
def blob_data():
    return pickle.dumps(list(range(50)))


# ----------------- Folders -----------------


@pytest.fixture
def local_folder(tmp_path):
    local_folder = rh.folder(path=tmp_path / "tests_tmp")
    local_folder.put({f"sample_file_{i}.txt": f"file{i}".encode() for i in range(3)})
    return local_folder


@pytest.fixture
def cluster_folder(cpu_cluster, local_folder):
    return local_folder.to(system=cpu_cluster)


@pytest.fixture
def s3_folder(local_folder):
    s3_folder = local_folder.to(system="s3")
    yield s3_folder

    # Delete files from S3
    s3_folder.delete_in_system()


@pytest.fixture
def gcs_folder(local_folder):
    gcs_folder = local_folder.to(system="gs")
    yield gcs_folder

    # Delete files from S3
    gcs_folder.delete_in_system()


# ----------------- Tables -----------------
@pytest.fixture
def huggingface_table():
    from datasets import load_dataset

    dataset = load_dataset("yelp_review_full", split="train[:1%]")
    return dataset


@pytest.fixture
def arrow_table():
    import pyarrow as pa

    df = pd.DataFrame(
        {
            "int": [1, 2, 3, 4, 5, 6, 7, 8, 9, 10],
            "str": ["a", "b", "c", "d", "e", "f", "g", "h", "i", "j"],
        }
    )
    arrow_table = pa.Table.from_pandas(df)
    return arrow_table


@pytest.fixture
def cudf_table():
    import cudf

    gdf = cudf.DataFrame(
        {"id": [1, 2, 3, 4, 5, 6], "grade": ["a", "b", "b", "a", "a", "e"]}
    )
    return gdf


@pytest.fixture
def pandas_table():
    df = pd.DataFrame(
        {"id": [1, 2, 3, 4, 5, 6], "grade": ["a", "b", "b", "a", "a", "e"]}
    )
    return df


@pytest.fixture
def dask_table():
    import dask.dataframe as dd

    index = pd.date_range("2021-09-01", periods=2400, freq="1H")
    df = pd.DataFrame({"a": range(2400), "b": list("abcaddbe" * 300)}, index=index)
    ddf = dd.from_pandas(df, npartitions=10)
    return ddf


@pytest.fixture
def ray_table():
    import ray

    ds = ray.data.range(10000)
    return ds


# ----------------- Clusters -----------------


@pytest.fixture
def cluster(request):
    """Parametrize over multiple fixtures - useful for running the same test on multiple hardware types."""
    # Example: @pytest.mark.parametrize("cluster", ["v100_gpu_cluster", "k80_gpu_cluster"], indirect=True)"""
    return request.getfixturevalue(request.param)


@pytest.fixture(scope="session")
def cpu_cluster():
<<<<<<< HEAD
    c = rh.autocluster("^rh-cpu")
=======
    c = rh.cluster("^rh-cpu")
    c.name = "donny-rh-cpu"
>>>>>>> 58773800
    c.up_if_not()
    c.install_packages(["pytest"])
    return c


@pytest.fixture(scope="session")
<<<<<<< HEAD
def cpu_cluster_2():
    c = rh.autocluster(
        name="other-cpu", instance_type="CPU:2+", provider="aws"
    ).up_if_not()
=======
def byo_cpu():
    # Spin up a new basic m5.xlarge EC2 instance
    c = rh.cluster(
        instance_type="m5.xlarge",
        provider="aws",
        region="us-east-1",
        image_id="ami-0a313d6098716f372",
        name="test-byo-cluster",
    ).up_if_not()
    c = rh.cluster(name="different-cluster", ips=[c.address], ssh_creds=c.ssh_creds())
>>>>>>> 58773800
    c.install_packages(["pytest"])
    return c


@pytest.fixture(scope="session")
def v100_gpu_cluster():
    return rh.autocluster("^rh-v100", provider="aws").up_if_not()


@pytest.fixture(scope="session")
def k80_gpu_cluster():
    return rh.autocluster(
        name="rh-k80", instance_type="K80:1", provider="aws"
    ).up_if_not()


@pytest.fixture(scope="session")
def a10g_gpu_cluster():
    return rh.autocluster(
        name="rh-a10x", instance_type="g5.2xlarge", provider="aws"
    ).up_if_not()


# ----------------- Envs -----------------


@pytest.fixture
def test_env():
    return rh.env(["pytest"])


# ----------------- Packages -----------------


@pytest.fixture
def local_package(local_folder):
    return rh.package(path=local_folder.path, install_method="local")


@pytest.fixture
def s3_package(s3_folder):
    return rh.package(
        path=s3_folder.path, system=s3_folder.system, install_method="local"
    )<|MERGE_RESOLUTION|>--- conflicted
+++ resolved
@@ -119,24 +119,14 @@
 
 @pytest.fixture(scope="session")
 def cpu_cluster():
-<<<<<<< HEAD
     c = rh.autocluster("^rh-cpu")
-=======
-    c = rh.cluster("^rh-cpu")
     c.name = "donny-rh-cpu"
->>>>>>> 58773800
     c.up_if_not()
     c.install_packages(["pytest"])
     return c
 
 
 @pytest.fixture(scope="session")
-<<<<<<< HEAD
-def cpu_cluster_2():
-    c = rh.autocluster(
-        name="other-cpu", instance_type="CPU:2+", provider="aws"
-    ).up_if_not()
-=======
 def byo_cpu():
     # Spin up a new basic m5.xlarge EC2 instance
     c = rh.cluster(
@@ -147,7 +137,6 @@
         name="test-byo-cluster",
     ).up_if_not()
     c = rh.cluster(name="different-cluster", ips=[c.address], ssh_creds=c.ssh_creds())
->>>>>>> 58773800
     c.install_packages(["pytest"])
     return c
 
