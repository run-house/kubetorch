--- conflicted
+++ resolved
@@ -61,30 +61,9 @@
             metafunc.parametrize(fixture_name, fixture_list, indirect=True)
 
 
-<<<<<<< HEAD
-############## FIXTURES ##############
-
-
-# https://docs.pytest.org/en/6.2.x/fixture.html#conftest-py-sharing-fixtures-across-multiple-files
-
-############## HELPERS ##############
-
-
-def build_and_run_image(
-    image_name: str,
-    container_name: str,
-    detached: bool,
-    dir_name: str,
-    keypath=None,
-    pwd_file=None,
-    force_rebuild=False,
-):
-    import subprocess
-=======
 def pytest_configure():
     pytest.init_args = {}
 
->>>>>>> 36199207
 
 init_args = {}
 
@@ -175,74 +154,6 @@
 
 # ----------------- Blobs -----------------
 
-<<<<<<< HEAD
-
-@pytest.fixture(scope="session")
-def blob_data():
-    return [np.arange(50), "test", {"a": 1, "b": 2}]
-
-
-@pytest.fixture
-def local_file(blob_data, tmp_path):
-    return rh.blob(
-        data=blob_data,
-        system="file",
-        path=tmp_path / "test_blob.pickle",
-    )
-
-
-@pytest.fixture
-def local_blob(blob_data):
-    return rh.blob(data=blob_data)
-
-
-@pytest.fixture
-def s3_blob(blob_data, blob_s3_bucket):
-    return rh.blob(
-        data=blob_data,
-        system="s3",
-        path=f"/{blob_s3_bucket}/test_blob.pickle",
-    )
-
-
-@pytest.fixture
-def gcs_blob(blob_data, blob_gcs_bucket):
-    return rh.blob(
-        data=blob_data,
-        system="gs",
-        path=f"/{blob_gcs_bucket}/test_blob.pickle",
-    )
-
-
-@pytest.fixture
-def cluster_blob(blob_data, ondemand_cpu_cluster):
-    return rh.blob(
-        data=blob_data,
-        system=ondemand_cpu_cluster,
-    )
-
-
-@pytest.fixture
-def cluster_file(blob_data, ondemand_cpu_cluster):
-    return rh.blob(
-        data=blob_data,
-        system=ondemand_cpu_cluster,
-        path="test_blob.pickle",
-    )
-
-
-@pytest.fixture
-def blob(request):
-    """Parametrize over multiple blobs - useful for running the same test on multiple storage types."""
-    return request.getfixturevalue(request.param)
-
-
-@pytest.fixture
-def file(request):
-    """Parametrize over multiple files - useful for running the same test on multiple storage types."""
-    return request.getfixturevalue(request.param)
-
-=======
 from tests.test_resources.test_modules.test_blobs.conftest import (
     blob,  # noqa: F401
     cluster_blob,  # noqa: F401
@@ -253,7 +164,6 @@
     local_file,  # noqa: F401
     s3_blob,  # noqa: F401
 )
->>>>>>> 36199207
 
 # ----------------- Folders -----------------
 
@@ -276,285 +186,6 @@
 # ----------------- Modules -----------------
 
 # ----------------- Functions -----------------
-<<<<<<< HEAD
-def summer(a: int, b: int):
-    print("Running summer function")
-    return a + b
-
-
-def save_and_load_artifacts():
-    cpu = rh.ondemand_cluster("^rh-cpu").save()
-    loaded_cluster = rh.load(name=cpu.name)
-    return loaded_cluster.name
-
-
-def slow_running_func(a, b):
-    import time
-
-    time.sleep(20)
-    return a + b
-
-
-@pytest.fixture(scope="session")
-def summer_func(ondemand_cpu_cluster):
-    return rh.function(summer, name="summer_func").to(
-        ondemand_cpu_cluster, env=["pytest"]
-    )
-
-
-@pytest.fixture(scope="session")
-def summer_func_with_auth(ondemand_https_cluster_with_auth):
-    return rh.function(summer, name="summer_func").to(
-        ondemand_https_cluster_with_auth, env=["pytest"]
-    )
-
-
-@pytest.fixture(scope="session")
-def summer_func_shared(shared_cluster):
-    return rh.function(summer, name="summer_func").to(shared_cluster, env=["pytest"])
-
-
-@pytest.fixture(scope="session")
-def summer_func_sm_auth(sm_cluster_with_auth):
-    return rh.function(summer, name="summer_func").to(
-        sm_cluster_with_auth, env=["pytest"]
-    )
-
-
-@pytest.fixture(scope="session")
-def func_with_artifacts(ondemand_cpu_cluster):
-    return rh.function(save_and_load_artifacts, name="artifacts_func").to(
-        ondemand_cpu_cluster, env=["pytest"]
-    )
-
-
-@pytest.fixture(scope="session")
-def slow_func(ondemand_cpu_cluster):
-    return rh.function(slow_running_func, name="slow_func").to(
-        ondemand_cpu_cluster, env=["pytest"]
-    )
-
-
-# ----------------- S3 -----------------
-@pytest.fixture(scope="session")
-def runs_s3_bucket():
-    runs_bucket = create_s3_bucket("runhouse-runs")
-    return runs_bucket.name
-
-
-@pytest.fixture(scope="session")
-def blob_s3_bucket():
-    blob_bucket = create_s3_bucket("runhouse-blob")
-    return blob_bucket.name
-
-
-@pytest.fixture(scope="session")
-def table_s3_bucket():
-    table_bucket = create_s3_bucket("runhouse-table")
-    return table_bucket.name
-
-
-# ----------------- GCP -----------------
-
-
-@pytest.fixture(scope="session")
-def blob_gcs_bucket():
-    blob_bucket = create_gcs_bucket("runhouse-blob")
-    return blob_bucket.name
-
-
-@pytest.fixture(scope="session")
-def table_gcs_bucket():
-    table_bucket = create_gcs_bucket("runhouse-table")
-    return table_bucket.name
-
-
-# ----------------- Runs -----------------
-
-
-@pytest.fixture(scope="session")
-def submitted_run(summer_func):
-    """Initializes a Run, which will run synchronously on the cluster. Returns the function's result."""
-    run_name = "synchronous_run"
-    res = summer_func(1, 2, run_name=run_name)
-    assert res == 3
-    return run_name
-
-
-@pytest.fixture(scope="session")
-def submitted_async_run(summer_func):
-    """Execute function async on the cluster. If a run already exists, do not re-run. Returns a Run object."""
-    run_name = "async_run"
-    async_run = summer_func.run(run_name=run_name, a=1, b=2)
-
-    assert isinstance(async_run, rh.Run)
-    return run_name
-
-
-def create_s3_bucket(bucket_name: str):
-    """Create bucket in S3 if it does not already exist."""
-    from sky.data.storage import S3Store
-
-    s3_store = S3Store(name=bucket_name, source="")
-    return s3_store
-
-
-def create_gcs_bucket(bucket_name: str):
-    """Create bucket in GS if it does not already exist."""
-    from sky.data.storage import GcsStore
-
-    gcs_store = GcsStore(name=bucket_name, source="")
-    return gcs_store
-
-
-# ----------------- Docker -----------------
-
-
-def run_shell_command_direct(subprocess, cmd: str):
-    # Run the command and wait for it to complete
-    result = subprocess.run(cmd, shell=True, capture_output=True, text=True)
-
-    if result.returncode != 0:
-        print("subprocess failed, stdout: " + result.stdout)
-        print("subprocess failed, stderr: " + result.stderr)
-
-    # Check for success
-    assert result.returncode == 0
-
-
-def run_shell_command(subprocess, cmd: list[str], cwd: str = None):
-    # Run the command and wait for it to complete
-    result = subprocess.run(cmd, capture_output=True, text=True, cwd=cwd or Path.cwd())
-
-    if result.returncode != 0:
-        print("subprocess failed, stdout: " + result.stdout)
-        print("subprocess failed, stderr: " + result.stderr)
-
-    # Check for success
-    assert result.returncode == 0
-
-
-def popen_shell_command(subprocess, command: list[str], cwd: str = None):
-    process = subprocess.Popen(
-        command,
-        stdout=subprocess.PIPE,
-        stderr=subprocess.PIPE,
-        text=True,
-        cwd=cwd or Path.cwd(),
-    )
-    # Wait for 10 seconds before resuming execution
-    time.sleep(10)
-    return process
-
-
-@pytest.fixture(scope="session")
-def local_docker_cluster_passwd(request):
-    image_name = "pwd"
-    container_name = "rh-slim-server-password-auth"
-    dir_name = "password-file-auth"
-    pwd_file = "docker_user_passwd"
-
-    detached = request.config.getoption("--detached")
-
-    client, rh_parent_path = build_and_run_image(
-        image_name=image_name,
-        container_name=container_name,
-        dir_name=dir_name,
-        detached=detached,
-        pwd_file=pwd_file,
-        force_rebuild=request.config.getoption("--force-rebuild"),
-    )
-
-    # Runhouse commands can now be run locally
-    pwd = (rh_parent_path.parent / pwd_file).read_text().strip()
-
-    c = rh.cluster(
-        name="local-docker-slim-password-file-auth",
-        host="localhost",
-        den_auth=request.config.getoption("--den-auth"),
-        server_host="0.0.0.0",
-        ssh_creds={"ssh_user": SSH_USER, "password": pwd},
-    )
-    c.save()
-
-    rh.env(
-        reqs=["pytest", "httpx", "pytest_asyncio"],
-        working_dir=None,
-        setup_cmds=[
-            f'mkdir -p ~/.rh; echo "token: {rh.configs.get("token")}" > ~/.rh/config.yaml'
-        ],
-        name="base_env",
-    ).to(c)
-
-    c.save()
-
-    # Yield the cluster
-    yield c
-
-    # Stop the Docker container
-    if not detached:
-        client.containers.get("rh-slim-server-password-auth").stop()
-        client.containers.prune()
-        client.images.prune()
-
-
-@pytest.fixture(scope="session")
-def base_cluster(pytestconfig):
-    keypath = str(
-        Path(
-            rh.configs.get("default_keypair", "~/.ssh/runhouse/docker/id_rsa")
-        ).expanduser()
-    )
-    c = rh.cluster(
-        name="local-docker-slim-public-key-auth",
-        host="localhost",
-        den_auth=pytestconfig.getoption("--den-auth"),
-        server_host="0.0.0.0",
-        ssh_creds={
-            "ssh_user": "rh-docker-user",
-            "ssh_private_key": keypath,
-        },
-    ).save()
-    return c
-
-
-@pytest.fixture(scope="session")
-def local_docker_cluster_public_key(request, base_cluster):
-    image_name = "keypair"
-    container_name = "rh-slim-server-public-key-auth"
-    dir_name = "public-key-auth"
-    keypath = str(
-        Path(
-            rh.configs.get("default_keypair", "~/.ssh/runhouse/docker/id_rsa")
-        ).expanduser()
-    )
-
-    detached = request.config.getoption("--detached")
-
-    client, rh_parent_path = build_and_run_image(
-        image_name=image_name,
-        container_name=container_name,
-        dir_name=dir_name,
-        detached=detached,
-        keypath=keypath,
-        force_rebuild=request.config.getoption("--force-rebuild"),
-    )
-
-    # Runhouse commands can now be run locally
-    rh.env(
-        reqs=["pytest", "httpx", "pytest_asyncio"],
-        working_dir=None,
-        setup_cmds=[
-            f'mkdir -p ~/.rh; echo "token: {rh.configs.get("token")}" > ~/.rh/config.yaml'
-        ],
-        name="base_env",
-    ).to(base_cluster)
-
-    base_cluster.save()
-
-    # Yield the cluster
-    yield base_cluster
-=======
 from tests.test_resources.test_modules.test_functions.conftest import (
     func_with_artifacts,  # noqa: F401
     shared_function,  # noqa: F401
@@ -566,7 +197,6 @@
 )
 
 # ----------------- Tables -----------------
->>>>>>> 36199207
 
 from tests.test_resources.test_modules.test_tables.conftest import (
     arrow_table,  # noqa: F401
