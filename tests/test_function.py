import os
import unittest
from multiprocessing import Pool

import pytest
import requests
import runhouse as rh
from runhouse.rns.api_utils.resource_access import ResourceAccess
from runhouse.rns.api_utils.utils import load_resp_content


def setup():
    rh.set_folder("~/tests", create=True)


def call_function(fn, **kwargs):
    return fn(**kwargs)


def torch_summer(a, b):
    # import inside so tests that don't use torch don't fail because torch isn't in their reqs
    import torch

    return int(torch.Tensor([a, b]).sum())


def summer(a, b):
    return a + b


<<<<<<< HEAD
@pytest.mark.clustertest
@pytest.mark.rnstest
=======
def np_array(list):
    import numpy as np

    return np.array(list)


>>>>>>> b330eb77
def test_create_function_from_name_local():
    local_sum = rh.function(
        fn=summer, name="local_function", system="^rh-cpu", env=["local:./"]
    ).save()
    del local_sum

    remote_sum = rh.function(name="local_function")
    res = remote_sum(1, 5)
    assert res == 6

    remote_sum.delete_configs()
    assert rh.exists("local_function") is False


@pytest.mark.clustertest
@pytest.mark.rnstest
def test_create_function_from_rns():
    remote_sum = rh.function(
        fn=summer, name="@/remote_function", system="^rh-cpu", env=[], dryrun=True
    ).save()
    del remote_sum

    remote_sum = rh.function(name="@/remote_function")
    res = remote_sum(1, 5)
    assert res == 6

    remote_sum.delete_configs()
    assert rh.exists("@/remote_function") is False


@unittest.skip("Not yet implemented.")
@pytest.mark.rnstest
@pytest.mark.clustertest
def test_running_function_as_proxy():
    remote_sum = rh.function(
        fn=summer, name="@/remote_function", system="^rh-cpu", env=[]
    ).save()
    del remote_sum

    remote_sum = rh.function(name="@/remote_function")
    remote_sum.access = ResourceAccess.PROXY
    res = remote_sum(1, 5)
    assert res == 6

    remote_sum.delete_configs()
    assert rh.exists("@remote_function") is False


@pytest.mark.clustertest
@pytest.mark.rnstest
def test_get_function_history(cpu_cluster):
    remote_sum = rh.function(
<<<<<<< HEAD
        fn=summer, name="@/remote_function", system=cpu_cluster, reqs=[], dryrun=True
=======
        fn=summer, name="@/remote_function", system="^rh-cpu", env=[], dryrun=True
>>>>>>> b330eb77
    ).save()
    remote_sum = rh.function(
        fn=summer,
        name="@/remote_function",
        system="^rh-cpu",
        env=["torch"],
        dryrun=True,
    ).save()
    remote_sum = rh.function(
<<<<<<< HEAD
        fn=summer, name="@/remote_function", system=cpu_cluster, reqs=[], dryrun=True
=======
        fn=summer, name="@/remote_function", system="^rh-cpu", env=[], dryrun=True
>>>>>>> b330eb77
    ).save()
    name = "@/remote_function"
    remote_sum = rh.function(name=name)
    history = remote_sum.history(name=name)
    assert len(history) >= 3
    remote_sum.delete_configs()
    # TODO assert raises
    # history = remote_sum.history(name=name)
    # assert len(history) == 0


def multiproc_torch_sum(inputs):
    print(f"CPUs: {os.cpu_count()}")
    with Pool() as P:
        return P.starmap(torch_summer, inputs)


@pytest.mark.clustertest
@pytest.mark.rnstest
def test_remote_function_with_multiprocessing():
    re_fn = rh.function(
        multiproc_torch_sum,
        name="test_function",
        system="^rh-cpu",
        env=["./", "torch==1.12.1"],
    )
    summands = list(zip(range(5), range(4, 9)))
    res = re_fn(summands)
    assert res == [4, 6, 8, 10, 12]


def getpid(a=0):
    return os.getpid() + a


@pytest.mark.clustertest
def test_maps():
    pid_fn = rh.function(getpid, system="^rh-cpu")
    num_pids = [1] * 50
    pids = pid_fn.map(num_pids)
    assert len(set(pids)) > 1

    pid_ref = pid_fn.remote()

    pids = pid_fn.repeat(num_repeats=50)
    assert len(set(pids)) > 1

    pids = [pid_fn.enqueue() for _ in range(10)]
    assert len(pids) == 10

    pid_res = pid_fn.get(pid_ref)
    assert pid_res > 0

    # Test passing an objectref into a normal call
    pid_res_from_ref = pid_fn(pid_ref)
    assert pid_res_from_ref > pid_res

    re_fn = rh.function(summer, system="^rh-cpu")
    summands = list(zip(range(5), range(4, 9)))
    res = re_fn.starmap(summands)
    assert res == [4, 6, 8, 10, 12]


@pytest.mark.clustertest
def test_function_git_fn():
    remote_parse = rh.function(
        fn="https://github.com/huggingface/diffusers/blob/"
        "main/examples/dreambooth/train_dreambooth.py:parse_args",
        system="^rh-cpu",
        env=[
            "torch==1.12.1 --verbose",
            "torchvision==0.13.1",
            "transformers",
            "datasets",
            "evaluate",
            "accelerate",
            "pip:./diffusers --verbose",
        ],
    )
    args = remote_parse(
        input_args=[
            "--pretrained_model_name_or_path",
            "stabilityai/stable-diffusion-2-base",
            "--instance_data_dir",
            "remote_image_dir",
            "--instance_prompt",
            "a photo of sks person",
        ]
    )
    assert args.pretrained_model_name_or_path == "stabilityai/stable-diffusion-2-base"


@pytest.mark.clustertest
def test_list_keys(cpu_cluster):
    pid_fn = rh.function(getpid, system=cpu_cluster)

    pid_ref1 = pid_fn.remote()
    pid_ref2 = pid_fn.remote()

    current_jobs = cpu_cluster.list_keys()
    assert set([pid_ref1, pid_ref2]).issubset(current_jobs)


@pytest.mark.clustertest
def test_cancel_jobs(cpu_cluster):
    pid_fn = rh.function(getpid, system=cpu_cluster)

    pid_ref1 = pid_fn.remote()
    pid_ref2 = pid_fn.remote()

    cpu_cluster.cancel(all=True)

    current_jobs = cpu_cluster.list_keys()
    assert not set([pid_ref1, pid_ref2]).issubset(current_jobs)


@pytest.mark.clustertest
def test_function_queueing(cpu_cluster):
    pid_fn = rh.function(getpid, system=cpu_cluster)

    pids = [pid_fn.enqueue(resources={"num_cpus": 2}) for _ in range(10)]
    assert len(pids) == 10


def test_function_to_env():
    system = rh.cluster("^rh-cpu")
    system.run(["pip uninstall numpy"])

    np_func = rh.function(np_array, system=system)
    np_func = np_func.to(env=["numpy"])

    list = [1, 2, 3]
    res = np_func(list)
    assert res.tolist() == list


@unittest.skip("Not working properly.")
@pytest.mark.clustertest
def test_function_external_fn():
    """Test functioning a module from reqs, not from working_dir"""
    import torch

    re_fn = rh.function(torch.sum, system="^rh-cpu", env=["torch"])
    res = re_fn(torch.arange(5))
    assert int(res) == 10


@unittest.skip("Runs indefinitely.")
@pytest.mark.clustertest
def test_notebook():
    nb_sum = lambda x: multiproc_torch_sum(x)
    re_fn = rh.function(
        nb_sum, system="^rh-cpu", env=["./", "torch==1.12.1"], dryrun=True
    )
    re_fn.notebook()
    summands = list(zip(range(5), range(4, 9)))
    res = re_fn(summands)
    assert res == [4, 6, 8, 10, 12]
    re_fn.delete_configs()


@unittest.skip("Runs indefinitely.")
def test_ssh():
    # TODO do this properly
    my_function = rh.function(name="local_function")
    my_function.ssh()
    assert True


@pytest.mark.clustertest
@pytest.mark.rnstest
def test_share_function(cpu_cluster):
    my_function = rh.function(
        fn=summer, name="@/remote_function", system=cpu_cluster
    ).save()

    my_function.share(
        users=["donny@run.house", "josh@run.house"],
        access_type="read",
        notify_users=False,
    )
    assert True


@pytest.mark.rnstest
def test_load_shared_function():
    my_function = rh.function(name="@/remote_function")
    res = my_function(1, 2)
    assert res == 3


@pytest.mark.rnstest
def delete_function_from_rns(s):
    server_url = s.rns_client.api_server_url
    resource_request_uri = s.rns_client.resource_uri(s.name)
    resp = requests.delete(
        f"{server_url}/resource/{resource_request_uri}",
        headers=s.rns_client.request_headers,
    )
    if resp.status_code != 200:
        raise Exception(
            f"Failed to delete_configs function data from path: {load_resp_content(resp)}"
        )

    try:
        # Terminate the cluster
        s.cluster.teardown_and_delete()
    except Exception as e:
        raise Exception(f"Failed to teardown the cluster: {e}")


@unittest.skip("Not yet implemented.")
@pytest.mark.clustertest
def test_http_url():
    # TODO [DG] shouldn't have to specify fn here as a callable / at all?
    s = rh.function(fn=summer, name="test_function", system="^rh-cpu")

    # Generate and call the URL
    http_url = s.http_url()
    assert http_url

    res = s(a=1, b=2)

    # delete_configs the Function data from the RNS
    # delete_function_from_rns(s)

    assert res == 3


@unittest.skip("Not yet implemented.")
def test_http_url_with_curl():
    # NOTE: Assumes the Function has already been created and deployed to running cluster
    s = rh.function(name="test_function")
    curl_cmd = s.http_url(a=1, b=2, curl_command=True)
    print(curl_cmd)

    # delete_configs the function data from the RNS
    delete_function_from_rns(s)

    assert True


@pytest.mark.clustertest
@pytest.mark.rnstest
def test_byo_cluster_function():
    # Spin up a new basic m5.xlarge EC2 instance
    c = rh.cluster(
        instance_type="m5.xlarge",
        provider="aws",
        region="us-east-1",
        image_id="ami-0a313d6098716f372",
        name="test-byo-cluster",
    ).up_if_not()
    ip = c.address
    creds = c.ssh_creds()
    del c
    byo_cluster = rh.cluster(name="different-cluster", ips=[ip], ssh_creds=creds).save()
    re_fn = rh.function(
        multiproc_torch_sum, system=byo_cluster, env=["./", "torch==1.12.1"]
    )
    summands = list(zip(range(5), range(4, 9)))
    res = re_fn(summands)
    assert res == [4, 6, 8, 10, 12]


@pytest.mark.clustertest
def test_byo_cluster_maps():
    pid_fn = rh.function(getpid, system="different-cluster")
    num_pids = [1] * 50
    pids = pid_fn.map(num_pids)
    assert len(set(pids)) > 1

    pid_ref = pid_fn.remote()

    pids = pid_fn.repeat(num_repeats=50)
    assert len(set(pids)) > 1

    pids = [pid_fn.enqueue() for _ in range(10)]
    assert len(pids) == 10

    pid_res = pid_fn.get(pid_ref)
    assert pid_res > 0

    # Test passing an objectref into a normal call
    pid_res_from_ref = pid_fn(pid_ref)
    assert pid_res_from_ref > pid_res

    re_fn = rh.function(summer, system="different-cluster")
    summands = list(zip(range(5), range(4, 9)))
    res = re_fn.starmap(summands)
    assert res == [4, 6, 8, 10, 12]


@pytest.mark.clustertest
@pytest.mark.rnstest
def test_load_function_in_new_env(cpu_cluster):
    remote_sum = rh.function(
<<<<<<< HEAD
        fn=summer, name="@/remote_function", system=cpu_cluster, reqs=[], dryrun=True
=======
        fn=summer, name="@/remote_function", system="@/rh-cpu", env=[], dryrun=True
>>>>>>> b330eb77
    ).save()

    byo_cluster = rh.cluster(name="different-cluster")
    byo_cluster.send_secrets(["ssh"])
    remote_python = (
        "import runhouse as rh; "
        "remote_sum = rh.function(name='remote_function'); "
        "res = remote_sum(1, 5); "
        "assert res == 6"
    )
    res = byo_cluster.run_python([remote_python], stream_logs=True)
    assert res[0][0] == 0

    remote_sum.delete_configs()


@pytest.mark.clustertest
def test_nested_function(cpu_cluster):
    summer_cpu = rh.function(fn=summer, system=cpu_cluster)
    call_function_cpu = rh.function(fn=call_function, system=cpu_cluster)

    kwargs = {"a": 1, "b": 5}
    res = call_function_cpu(summer_cpu, **kwargs)
    assert res == 6


# test that deprecated arguments are still backwards compatible for now
def test_reqs_backwards_compatible():
    summer_cpu = rh.function(fn=summer, system="^rh-cpu", reqs=[])
    res = summer_cpu(1, 5)
    assert res == 6

    torch_summer_cpu = rh.function(fn=summer, system="^rh-cpu", reqs=["torch"])
    torch_res = torch_summer_cpu(1, 5)
    assert torch_res == 6


def test_setup_cmds_backwards_compatible():
    torch_summer_cpu = rh.function(fn=summer, system="^rh-cpu", reqs=["torch"])
    torch_res = torch_summer_cpu(1, 5)
    assert torch_res == 6


if __name__ == "__main__":
    setup()
    unittest.main()<|MERGE_RESOLUTION|>--- conflicted
+++ resolved
@@ -28,17 +28,14 @@
     return a + b
 
 
-<<<<<<< HEAD
-@pytest.mark.clustertest
-@pytest.mark.rnstest
-=======
 def np_array(list):
     import numpy as np
 
     return np.array(list)
 
 
->>>>>>> b330eb77
+@pytest.mark.clustertest
+@pytest.mark.rnstest
 def test_create_function_from_name_local():
     local_sum = rh.function(
         fn=summer, name="local_function", system="^rh-cpu", env=["local:./"]
@@ -91,11 +88,7 @@
 @pytest.mark.rnstest
 def test_get_function_history(cpu_cluster):
     remote_sum = rh.function(
-<<<<<<< HEAD
-        fn=summer, name="@/remote_function", system=cpu_cluster, reqs=[], dryrun=True
-=======
-        fn=summer, name="@/remote_function", system="^rh-cpu", env=[], dryrun=True
->>>>>>> b330eb77
+        fn=summer, name="@/remote_function", system=cpu_cluster, env=[], dryrun=True
     ).save()
     remote_sum = rh.function(
         fn=summer,
@@ -105,11 +98,7 @@
         dryrun=True,
     ).save()
     remote_sum = rh.function(
-<<<<<<< HEAD
-        fn=summer, name="@/remote_function", system=cpu_cluster, reqs=[], dryrun=True
-=======
-        fn=summer, name="@/remote_function", system="^rh-cpu", env=[], dryrun=True
->>>>>>> b330eb77
+        fn=summer, name="@/remote_function", system=cpu_cluster, env=[], dryrun=True
     ).save()
     name = "@/remote_function"
     remote_sum = rh.function(name=name)
@@ -407,11 +396,7 @@
 @pytest.mark.rnstest
 def test_load_function_in_new_env(cpu_cluster):
     remote_sum = rh.function(
-<<<<<<< HEAD
-        fn=summer, name="@/remote_function", system=cpu_cluster, reqs=[], dryrun=True
-=======
-        fn=summer, name="@/remote_function", system="@/rh-cpu", env=[], dryrun=True
->>>>>>> b330eb77
+        fn=summer, name="@/remote_function", system=cpu_cluster, env=[], dryrun=True
     ).save()
 
     byo_cluster = rh.cluster(name="different-cluster")
