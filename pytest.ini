[pytest]
addopts =
    -m 'not gputest and not logintest'

markers =
    asyncio: marks tests which use async IO (deselect with '-m "not asyncio"')
    clustertest: marks tests which require a cluster (deselect with '-m "not clustertest"')
    gputest: marks tests which require a GPU (deselect with '-m "not gputest"')
    awstest: marks tests which require AWS credentials (deselect with '-m "not awstest"')
    gcptest: marks tests which require GCP credentials (deselect with '-m "not gcptest"')
    rnstest: marks test which make calls to the Runhouse API server (deselect with '-m "not rnstest"')
    runstest: marks test which make run() calls to the Runhouse API server (deselect with '-m "not runstest"')
    localtest: marks test which run fully local and do not make calls to Runhouse servers or call into remote infra (deselect with '-m "not localtest"')
    tutorialtest: marks test which run selected Runhouse tutorials (deselect with '-m "not tutorialtest"')
    logintest: marks test which run the login flow (deselect with '-m "not logintest"')
    sagemakertest: marks test which run SageMaker cluster tests (deselect with '-m "not sagemakertest"')
    httpservertest: marks tests which require the HTTP server (deselect with '-m "not httpservertest"')
    dockertest: marks tests which require Docker (deselect with '-m "not dockertest"')
<<<<<<< HEAD
    telemetrytest: marks tests which verify Telemetry functionality (deselect with '-m "not telemetrytest"')
=======
    den_auth: marks test to use Runhouse Den bearer token authentication for all incoming requests.
>>>>>>> e4783e9e
<|MERGE_RESOLUTION|>--- conflicted
+++ resolved
@@ -16,8 +16,5 @@
     sagemakertest: marks test which run SageMaker cluster tests (deselect with '-m "not sagemakertest"')
     httpservertest: marks tests which require the HTTP server (deselect with '-m "not httpservertest"')
     dockertest: marks tests which require Docker (deselect with '-m "not dockertest"')
-<<<<<<< HEAD
-    telemetrytest: marks tests which verify Telemetry functionality (deselect with '-m "not telemetrytest"')
-=======
     den_auth: marks test to use Runhouse Den bearer token authentication for all incoming requests.
->>>>>>> e4783e9e
+    telemetrytest: marks tests which verify Telemetry functionality (deselect with '-m "not telemetrytest"')