--- conflicted
+++ resolved
@@ -24,8 +24,4 @@
     - name: Install python packages & dependencies for unit and local tests
       shell: bash
       run:
-<<<<<<< HEAD
-        pip install skypilot[docker] pytest httpx pytest_asyncio docker s3fs tqdm pandas pyarrow pytest-mock
-=======
-        pip install -r tests/requirements.txt
->>>>>>> 89b8a37f
+        pip install -r tests/requirements.txt