import copy
import inspect
import json
import logging
import os
import re
from pathlib import Path
from typing import Callable, List, Optional, Tuple, Union

import grpc
import requests
import sshtunnel

from runhouse import rh_config
from runhouse.rns.api_utils.resource_access import ResourceAccess
from runhouse.rns.api_utils.utils import is_jsonable, read_response_data
from runhouse.rns.hardware import Cluster
from runhouse.rns.packages import git_package, Package

from runhouse.rns.resource import Resource
from runhouse.rns.run_module_utils import call_fn_by_type, get_fn_by_name

logger = logging.getLogger(__name__)


class Send(Resource):
    RESOURCE_TYPE = "send"
    DEFAULT_ACCESS = "write"

    def __init__(
        self,
        fn_pointers: Tuple[str, str, str],
        hardware: Optional[Cluster] = None,
        name: [Optional[str]] = None,
        reqs: Optional[List[str]] = None,
        setup_cmds: Optional[List[str]] = None,
        dryrun: bool = False,
        access: Optional[str] = None,
        **kwargs,  # We have this here to ignore extra arguments when calling from from_config
    ):
        """
        Runhouse Send ("Serverless ENDpoint") object. It comprises of the entrypoint, hardware/cluster,
        and dependencies necessary to run the service.

        .. note::
                To create a Send, please use the factory function :func:`send`.
        """
        self.fn_pointers = fn_pointers
        self.hardware = hardware
        self.reqs = reqs
        self.setup_cmds = setup_cmds or []
        self.access = access or self.DEFAULT_ACCESS
        self.dryrun = dryrun
        super().__init__(name=name, dryrun=dryrun)

        if not self.dryrun and self.hardware and self.access in ["write", "read"]:
            self.to(self.hardware, reqs=self.reqs, setup_cmds=setup_cmds)

    # ----------------- Constructor helper methods -----------------

    @staticmethod
    def from_config(config: dict, dryrun: bool = True):
        """Create a Send object from a config dictionary."""
        config["reqs"] = [
            Package.from_config(package, dryrun=True)
            if isinstance(package, dict)
            else package
            for package in config["reqs"]
        ]
        # TODO validate which fields need to be present in the config

        if isinstance(config["hardware"], dict):
            config["hardware"] = Cluster.from_config(config["hardware"], dryrun=dryrun)

        if "fn_pointers" not in config:
            raise ValueError(
                "No fn_pointers provided in config. Please provide a path "
                "to a python file, module, and function name."
            )

        return Send(**config, dryrun=dryrun)

<<<<<<< HEAD
    def to(
        self,
        hardware: Optional[Union[str, Cluster]],
        reqs: Optional[List[str]] = None,
        setup_cmds: Optional[List[str]] = None,
    ):
        """
        Set up a Send on the given hardware, install the reqs, and run setup_cmds.

        See the args of the factory function :func:`send` for more information.
        """
=======
    def to(self, hardware, reqs=None, setup_cmds=None):
        hw_backup = self.hardware
        self.hardware = None
>>>>>>> 1247d94c
        new_send = copy.deepcopy(self)
        self.hardware = hw_backup
        new_send.hardware = hardware
        new_send.reqs = reqs if reqs else self.reqs
        new_send.setup_cmds = (
            setup_cmds if setup_cmds else self.setup_cmds
        )  # Run inside reup_cluster
        # TODO [DG] figure out how to run setup_cmds on BYO Cluster

        logging.info("Setting up Send on cluster.")
        if not new_send.hardware.address:
            # For SkyCluster, this initial check doesn't trigger a sky.status, which is slow.
            # If cluster simply doesn't have an address we likely need to up it.
            if not hasattr(new_send.hardware, "up"):
                raise ValueError(
                    "Cluster must have an address (i.e. be up) or have a reup_cluster method "
                    "(e.g. SkyCluster)."
                )
            if not new_send.hardware.is_up():
                # If this is a SkyCluster, before we up the cluster, run a sky.check to see if the cluster
                # is already up but doesn't have an address assigned yet.
                new_send.reup_cluster()
        try:
            new_send.hardware.install_packages(new_send.reqs)
        except (grpc.RpcError, sshtunnel.BaseSSHTunnelForwarderError):
            # It's possible that the cluster went down while we were trying to install packages.
            if not new_send.hardware.is_up():
                new_send.reup_cluster()
            else:
                new_send.hardware.restart_grpc_server(resync_rh=False)
            new_send.hardware.install_packages(new_send.reqs)
        logging.info("Send setup complete.")

        return new_send

    def reup_cluster(self):
        """Re-up the cluster the Send is on."""
        logger.info(f"Upping the cluster {self.hardware.name}")
        self.hardware.up()
        # TODO [DG] this only happens when the cluster comes up, not when a new send is added to the cluster
        self.hardware.run(self.setup_cmds)

    def run_setup(self, cmds: List[str], force: bool = False):
        """Run the given setup commands on the hardware."""
        to_run = []
        for cmd in cmds:
            if force or cmd not in self.setup_cmds:
                to_run.append(cmd)
        if to_run:
            self.setup_cmds.extend(to_run)
            self.hardware.run(to_run)

    @staticmethod
    def extract_fn_paths(raw_fn: Callable, reqs: List[str]):
        """Get the path to the module, module name, and function name to be able to import it on the server"""
        if not isinstance(raw_fn, Callable):
            raise TypeError(
                f"Invalid fn for Send, expected Callable but received {type(raw_fn)}"
            )
        # Background on all these dunders: https://docs.python.org/3/reference/import.html
        module = inspect.getmodule(raw_fn)

        # Need to resolve in case just filename is given
        module_path = (
            str(Path(inspect.getfile(module)).resolve())
            if hasattr(module, "__file__")
            else None
        )

        # TODO better way of detecting if in a notebook or interactive Python env
        if (
            not module_path
            or module_path.endswith("ipynb")
            or raw_fn.__name__ == "<lambda>"
        ):
            # The only time __file__ wouldn't be present is if the function is defined in an interactive
            # interpreter or a notebook. We can't import on the server in that case, so we need to cloudpickle
            # the fn to send it over. The __call__ function will serialize the function if we return it this way.
            # This is a short-term hack.
            # return None, "notebook", raw_fn.__name__
            root_path = os.getcwd()
            module_name = "notebook"
            fn_name = raw_fn.__name__
        else:
            root_path = os.path.dirname(module_path)
            module_name = inspect.getmodulename(module_path)
            # TODO __qualname__ doesn't work when fn is aliased funnily, like torch.sum
            fn_name = getattr(raw_fn, "__qualname__", raw_fn.__name__)

            # Adapted from https://github.com/modal-labs/modal-client/blob/main/modal/_function_utils.py#L94
            if getattr(module, "__package__", None):
                module_path = os.path.abspath(module.__file__)
                package_paths = [
                    os.path.abspath(p) for p in __import__(module.__package__).__path__
                ]
                base_dirs = [
                    base_dir
                    for base_dir in package_paths
                    if os.path.commonpath((base_dir, module_path)) == base_dir
                ]

                if len(base_dirs) != 1:
                    logger.info(f"Module files: {module_path}")
                    logger.info(f"Package paths: {package_paths}")
                    logger.info(f"Base dirs: {base_dirs}")
                    raise Exception("Wasn't able to find the package directory!")
                root_path = os.path.dirname(base_dirs[0])
                module_name = module.__spec__.name

        remote_import_path = None
        for req in reqs:
            local_path = None
            if not isinstance(req, str) and req.is_local():
                local_path = Path(req.local_path)
            elif isinstance(req, str):
                if req.split(":")[0] in ["local", "reqs", "pip"]:
                    req = req.split(":")[1]

                if Path(req).expanduser().resolve().exists():
                    # Relative paths are relative to the working directory in Folders/Packages!
                    local_path = (
                        Path(req).expanduser()
                        if Path(req).expanduser().is_absolute()
                        else Path(rh_config.rns_client.locate_working_dir()) / req
                    )

            if local_path:
                try:
                    # Module path relative to package
                    remote_import_path = str(
                        local_path.name / Path(root_path).relative_to(local_path)
                    )
                except ValueError:  # Not a subdirectory
                    pass
        return remote_import_path, module_name, fn_name

    # Found in python decorator logic, maybe use
    # func_name = getattr(f, '__qualname__', f.__name__)
    # module_name = getattr(f, '__module__', '')
    # if module_name:
    #     full_name = f'{module_name}.{func_name}'
    # else:
    #     full_name = func_name

    # ----------------- Send call methods -----------------

    def __call__(self, *args, stream_logs=False, **kwargs):
        fn_type = "call"
        if self.access in [ResourceAccess.write, ResourceAccess.read]:
            if (
                not self.hardware
                or self.hardware.name == rh_config.obj_store.cluster_name
            ):
                [relative_path, module_name, fn_name] = self.fn_pointers
                fn = get_fn_by_name(module_name=module_name, fn_name=fn_name)
                return call_fn_by_type(
                    fn, fn_type, fn_name, relative_path, args, kwargs
                )
            elif stream_logs:
                run_key = self.remote(*args, **kwargs)
                return self.hardware.get(run_key, stream_logs=True)
            else:
                return self._call_fn_with_ssh_access(
                    fn_type=fn_type, args=args, kwargs=kwargs
                )
        else:
            # run the function via http url - user only needs Proxy access
            if self.access != ResourceAccess.proxy:
                raise RuntimeError("Running http url requires proxy access")
            if not rh_config.rns_client.token:
                raise ValueError(
                    "Token must be saved in the local .rh config in order to use an http url"
                )
            http_url = self.http_url()
            logger.info(f"Running {self.name} via http url: {http_url}")
            resp = requests.post(
                http_url,
                data=json.dumps({"args": args, "kwargs": kwargs}),
                headers=rh_config.rns_client.request_headers,
            )
            if resp.status_code != 200:
                raise Exception(
                    f"Failed to run Send endpoint: {json.loads(resp.content)}"
                )

            res = read_response_data(resp)
            return res

    def repeat(self, num_repeats: int, *args, **kwargs):
        """Repeat the Send call multiple times.

        Args:
            num_repeats (int): Number of times to repeat the Send call.
            *args: Positional arguments to pass to the Send
            **kwargs: Keyword arguments to pass to the Send
        """
        if self.access in [ResourceAccess.write, ResourceAccess.read]:
            return self._call_fn_with_ssh_access(
                fn_type="repeat", args=[num_repeats, args], kwargs=kwargs
            )
        else:
            raise NotImplementedError(
                "Send.repeat only works with Write or Read access, not Proxy access"
            )

    def map(self, arg_list, **kwargs):
        """Map a function over a list of arguments."""
        if self.access in [ResourceAccess.write, ResourceAccess.read]:
            return self._call_fn_with_ssh_access(
                fn_type="map", args=arg_list, kwargs=kwargs
            )
        else:
            raise NotImplementedError(
                "Send.map only works with Write or Read access, not Proxy access"
            )

    def starmap(self, args_lists, **kwargs):
        """Like :func:`map` except that the elements of the iterable are expected to be iterables
        that are unpacked as arguments. An iterable of [(1,2), (3, 4)] results in [func(1,2), func(3,4)]."""
        if self.access in [ResourceAccess.write, ResourceAccess.read]:
            return self._call_fn_with_ssh_access(
                fn_type="starmap", args=args_lists, kwargs=kwargs
            )
        else:
            raise NotImplementedError(
                "Send.starmap only works with Write or Read access, not Proxy access"
            )

    def enqueue(self, *args, **kwargs):
        """Enqueue a Send call to be run later."""
        if self.access in [ResourceAccess.write, ResourceAccess.read]:
            return self._call_fn_with_ssh_access(
                fn_type="queue", args=args, kwargs=kwargs
            )
        else:
            raise NotImplementedError(
                "Send.enqueue only works with Write or Read access, not Proxy access"
            )

    def remote(self, *args, **kwargs):
        """Run async remote call on cluster."""
        # TODO [DG] pin the obj_ref and return a string (printed to log) so result can be retrieved later and we
        # don't need to init ray here. Also, allow user to pass the string as a param to remote().
        # TODO [DG] add rpc for listing gettaable strings, plus metadata (e.g. when it was created)
        # We need to ray init here so the returned Ray object ref doesn't throw an error it's deserialized
        # import ray
        # ray.init(ignore_reinit_error=True)
        if self.access in [ResourceAccess.write, ResourceAccess.read]:
            run_key = self._call_fn_with_ssh_access(
                fn_type="remote", args=args, kwargs=kwargs
            )
            cluster_name = (
                f'rh.cluster(name="{self.hardware.rns_address}")'
                if self.hardware.name
                else "<my_cluster>"
            )
            logger.info(
                f"Submitted remote call to cluster. Result or logs can be retrieved"
                f'\n with run_key "{run_key}", e.g. '
                f'\n`{cluster_name}.get("{run_key}", stream_logs=True)` in python '
                f"\n or cancelled with "
                f'\n`{cluster_name}.cancel("{run_key}")` in python or '
                f'\n`runhouse cancel "{cluster_name}" {run_key}` from the command line.'
            )
            return run_key
        else:
            raise NotImplementedError(
                "Send.remote only works with Write or Read access, not Proxy access"
            )

    def get(self, obj_ref):
        """Get the result of a Send call that was submitted as async using `remote`.

        Args:
            obj_ref: A single or list of Ray.ObjectRef objects returned by a Send.remote() call. The ObjectRefs
                must be from the cluster that this Send is running on.
        """
        # TODO [DG] replace with self.hardware.get()?
        if self.access in [ResourceAccess.write, ResourceAccess.read]:
            arg_list = obj_ref if isinstance(obj_ref, list) else [obj_ref]
            return self._call_fn_with_ssh_access(
                fn_type="get", args=arg_list, kwargs={}
            )
        else:
            raise NotImplementedError(
                "Send.get only works with Write or Read access, not Proxy access"
            )

    def _call_fn_with_ssh_access(self, fn_type, args, kwargs):
        # https://docs.ray.io/en/latest/ray-core/tasks/patterns/map-reduce.html
        # return ray.get([map.remote(i, map_func) for i in replicas])
        # TODO allow specifying resources per worker for map
        # TODO [DG] check whether we're on the cluster and if so, just call the function directly via the
        # helper function currently in UnaryServer
        name = self.name or "anonymous send"
        if self.fn_pointers is None:
            raise RuntimeError(f"No fn pointers saved for {name}")

        [relative_path, module_name, fn_name] = self.fn_pointers
        name = self.name or fn_name or "anonymous send"
        logger.info(f"Running {name} via gRPC")
        res = self.hardware.run_module(
            relative_path, module_name, fn_name, fn_type, args, kwargs
        )
        return res

    # TODO [DG] test this properly
    # def debug(self, redirect_logging=False, timeout=10000, *args, **kwargs):
    #     """Run the Send in debug mode. This will run the Send through a tunnel interpreter, which
    #     allows the use of breakpoints and other debugging tools, like rh.ipython().
    #     FYI, alternative ideas from Ray: https://github.com/ray-project/ray/issues/17197
    #     FYI, alternative Modal folks shared: https://github.com/modal-labs/modal-client/pull/32
    #     """
    #     from paramiko import AutoAddPolicy
    #
    #     # Importing this here because they're heavy
    #     from plumbum.machines.paramiko_machine import ParamikoMachine
    #     from rpyc.utils.classic import redirected_stdio
    #     from rpyc.utils.zerodeploy import DeployedServer
    #
    #     creds = self.hardware.ssh_creds()
    #     ssh_client = ParamikoMachine(
    #         self.hardware.address,
    #         user=creds["ssh_user"],
    #         keyfile=str(Path(creds["ssh_private_key"]).expanduser()),
    #         missing_host_policy=AutoAddPolicy(),
    #     )
    #     server = DeployedServer(
    #         ssh_client, server_class="rpyc.utils.server.ForkingServer"
    #     )
    #     conn = server.classic_connect()
    #
    #     if redirect_logging:
    #         rlogger = conn.modules.logging.getLogger()
    #         rlogger.parent = logging.getLogger()
    #
    #     conn._config[
    #         "sync_request_timeout"
    #     ] = timeout  # seconds. May need to be longer for real debugging.
    #     conn._config["allow_public_attrs"] = True
    #     conn._config["allow_pickle"] = True
    #     # This assumes the code is already synced over to the remote container
    #     remote_fn = getattr(conn.modules[self.fn.__module__], self.fn.__name__)
    #
    #     with redirected_stdio(conn):
    #         res = remote_fn(*args, **kwargs)
    #     conn.close()
    #     return res

    @property
    def config_for_rns(self):
        # TODO save Package resource, because fn_pointers are meaningless without the package.

        config = super().config_for_rns

        config.update(
            {
                "hardware": self._resource_string_for_subconfig(self.hardware.save()),
                "reqs": [
                    self._resource_string_for_subconfig(package)
                    for package in self.reqs
                ],
                "setup_cmds": self.setup_cmds,
                "fn_pointers": self.fn_pointers,
            }
        )
        return config

    # TODO maybe reuse these if we starting putting each send in its own container
    # @staticmethod
    # def run_ssh_cmd_in_cluster(ssh_key, ssh_user, address, cmd, port_fwd=None):
    #     subprocess.run("ssh -tt -o IdentitiesOnly=yes -i "
    #                    f"{ssh_key} {port_fwd or ''}"
    #                    f"{ssh_user}@{address} docker exec -it ray_container /bin/bash -c {cmd}".split(' '))

    def ssh(self):
        """SSH into the hardware."""
        if self.hardware is None:
            raise RuntimeError("Hardware must be specified and up to ssh into a Send")
        self.hardware.ssh()

    def send_secrets(self, reload=False):
        """Send secrets to the hardware."""
        self.hardware.send_secrets(reload=reload)

    def http_url(self, curl_command=False, *args, **kwargs) -> str:
        """
        Return the endpoint needed to run the Send on the remote cluster, or provide the curl command if requested.
        """
        resource_uri = rh_config.rns_client.resource_uri(name=self.name)
        uri = f"proxy/{resource_uri}"
        if curl_command:
            # NOTE: curl command should include args and kwargs - this will help us generate better API docs
            if not is_jsonable(args) or not is_jsonable(kwargs):
                raise Exception(
                    "Invalid Send func params provided, must be able to convert args and kwargs to json"
                )

            return (
                "curl -X 'POST' '{api_server_url}/proxy{resource_uri}/endpoint' "
                "-H 'accept: application/json' "
                "-H 'Authorization: Bearer {auth_token}' "
                "-H 'Content-Type: application/json' "
                "-d '{data}'".format(
                    api_server_url=rh_config.rns_client.api_server_url,
                    resource_uri=uri,
                    auth_token=rh_config.rns_client.token,
                    data=json.dumps({"args": args, "kwargs": kwargs}),
                )
            )

        # HTTP URL needed to run the Send remotely
        http_url = f"{rh_config.rns_client.api_server_url}/{uri}/endpoint"
        return http_url

    def notebook(self, persist=False, sync_package_on_close=None, port_forward=8888):
        """Tunnel into and launch notebook from the hardware."""
        # Roughly trying to follow:
        # https://towardsdatascience.com/using-jupyter-notebook-running-on-a-remote-docker-container-via-ssh-ea2c3ebb9055
        # https://docs.ray.io/en/latest/ray-core/using-ray-with-jupyter.html
        if self.hardware is None:
            raise RuntimeError("Cannot SSH, running locally")

        tunnel, port_fwd = self.hardware.ssh_tunnel(
            local_port=port_forward, num_ports_to_try=10
        )
        try:
            install_cmd = "pip install jupyterlab"
            jupyter_cmd = f"jupyter lab --port {port_fwd} --no-browser"
            # port_fwd = '-L localhost:8888:localhost:8888 '  # TOOD may need when we add docker support
            with self.hardware.pause_autostop():
                self.hardware.run(commands=[install_cmd, jupyter_cmd], stream_logs=True)

        finally:
            if sync_package_on_close:
                if sync_package_on_close == "./":
                    sync_package_on_close = rh_config.rns_client.locate_working_dir()
                pkg = Package.from_string("local:" + sync_package_on_close)
                self.hardware.rsync(
                    source=f"~/{pkg.name}", dest=pkg.local_path, up=False
                )
            if not persist:
                tunnel.stop(force=True)
                kill_jupyter_cmd = f"jupyter notebook stop {port_fwd}"
                self.hardware.run(commands=[kill_jupyter_cmd])

    def keep_warm(
        self,
        autostop_mins=None,
        # TODO regions: List[str] = None,
        # TODO min_replicas: List[int] = None,
        # TODO max_replicas: List[int] = None
    ):
        """Keep the hardware warm for autostop_mins. If autostop_mins is ``None`` or -1, keep warm indefinitely."""
        if autostop_mins is None:
            logger.info(f"Keeping {self.name} indefinitely warm")
            # keep indefinitely warm if user doesn't specify
            autostop_mins = -1
        self.hardware.keep_warm(autostop_mins=autostop_mins)

    @staticmethod
    def _handle_nb_fn(fn, fn_pointers, serialize_notebook_fn, name):
        """Handle the case where the user passes in a notebook function"""
        if serialize_notebook_fn:
            # This will all be cloudpickled by the gRPC client and unpickled by the gRPC server
            # Note that this means the function cannot be saved, and it's better that way because
            # pickling functions is not meant for long term storage. Case in point, this method will be
            # sensitive to differences in minor Python versions between the serializing and deserializing envs.
            return "", "notebook", fn
        else:
            # TODO put this in the current folder instead?
            module_path = Path.cwd() / (f"{name}_fn.py" if name else "send_fn.py")
            logging.info(
                f"Writing out send function to {str(module_path)} as "
                f"functions serialized in notebooks are brittle. Please make "
                f"sure the function does not rely on any local variables, "
                f"including imports (which should be moved inside the function body)."
            )
            if not name:
                logging.warning(
                    "You should name Sends that are created in notebooks to avoid naming collisions "
                    "between the modules that are created to hold their functions "
                    '(i.e. "send_fn.py" errors.'
                )
            source = inspect.getsource(fn).strip()
            with module_path.open("w") as f:
                f.write(source)
            return fn_pointers[0], module_path.stem, fn_pointers[2]
            # from importlib.util import spec_from_file_location, module_from_spec
            # spec = spec_from_file_location(config['name'], str(module_path))
            # module = module_from_spec(spec)
            # spec.loader.exec_module(module)
            # new_fn = getattr(module, fn_pointers[2])
            # fn_pointers = Send.extract_fn_paths(raw_fn=new_fn, reqs=config['reqs'])


def send(
    fn: Optional[Union[str, Callable]] = None,
    name: [Optional[str]] = None,
    hardware: Optional[Union[str, Cluster]] = None,
    reqs: Optional[List[str]] = None,
    setup_cmds: Optional[List[str]] = None,
    # TODO image: Optional[str] = None,
    dryrun: bool = False,
    load_secrets: bool = False,
    serialize_notebook_fn: bool = False,
):
    """Factory function for constructing a Runhouse Send object.

    Args:
        fn (Optional[str or Callable]): The function to execute on the remote hardware when the send is called.
        name (Optional[str]): Name of the Send to create or retrieve.
            This can be either from a local config or from the RNS.
        hardware (Optional[str or Cluster]): Hardware (cluster) to use for the Send.
            This can be either the string name of a Cluster object, or a Cluster object.
        reqs (Optional[List[str]]): List of requirements to install on the remote cluster, or path to the
            requirements.txt file. If a list of pypi packages is provided, including 'requirements.txt' in
            the list will install the requirements in `package`. By default, we'll set it to ['requirements.txt'],
            which installs just the requirements of package. If set to an empty list, no requirements will be installed.
            # TODO: reword this a bit
        dryrun (bool): Whether to create the Send if it doesn't exist, or load the Send object as a dryrun.
            (Default: ``False``)
        load_secrets (bool): Whether or not to send secrets; only applicable if `dryrun` is set to ``False``.
            (Default: ``False``)
        serialize_notebook_fn (bool): If function is of a notebook setting, whether or not to serialized the function.
            (Default: ``False``)

    Returns:
        Send: The resulting Send object.

    Example:
        >>> def sum(a, b):
        >>>    return a + b
        >>>
        >>> # creating the send
        >>> summer = rh.send(fn=sum, hardware=cluster, reqs=['requirements.txt'])
        >>> # or, equivalently
        >>> summer = rh.send(fn=sum).to(cluster, reqs=['requirements.txt'])
        >>>
        >>> # using the send
        >>> summer(5, 8)  # returns 13
    """

    config = rh_config.rns_client.load_config(name)
    config["name"] = name or config.get("rns_address", None) or config.get("name")
    config["reqs"] = reqs if reqs is not None else config.get("reqs", [])

    processed_reqs = []
    for req in config["reqs"]:
        # TODO [DG] the following is wrong. RNS address doesn't have to start with '/'. However if we check if each
        #  string exists in RNS this will be incredibly slow, so leave it for now.
        if isinstance(req, str) and req[0] == "/" and rh_config.rns_client.exists(req):
            # If req is an rns address
            req = rh_config.rns_client.load_config(req)
        processed_reqs.append(req)
    config["reqs"] = processed_reqs

    if callable(fn):
        if not [req for req in config["reqs"] if "./" in req]:
            config["reqs"].append("./")
        fn_pointers = Send.extract_fn_paths(raw_fn=fn, reqs=config["reqs"])
        if fn_pointers[1] == "notebook":
            fn_pointers = Send._handle_nb_fn(
                fn,
                fn_pointers=fn_pointers,
                serialize_notebook_fn=serialize_notebook_fn,
                name=config["name"],
            )
        config["fn_pointers"] = fn_pointers
    elif isinstance(fn, str):
        # Url must match a regex of the form
        # 'https://github.com/username/repo_name/blob/branch_name/path/to/file.py:func_name'
        # Use a regex to extract username, repo_name, branch_name, path/to/file.py, and func_name
        pattern = (
            r"https://github\.com/(?P<username>[^/]+)/(?P<repo_name>[^/]+)/blob/"
            r"(?P<branch_name>[^/]+)/(?P<path>[^:]+):(?P<func_name>.+)"
        )
        match = re.match(pattern, fn)

        if match:
            username = match.group("username")
            repo_name = match.group("repo_name")
            branch_name = match.group("branch_name")
            path = match.group("path")
            func_name = match.group("func_name")
        else:
            raise ValueError(
                "fn must be a callable or string of the form "
                '"https://github.com/username/repo_name/blob/branch_name/path/to/file.py:func_name"'
            )
        module_name = Path(path).stem
        relative_path = str(repo_name / Path(path).parent)
        config["fn_pointers"] = (relative_path, module_name, func_name)
        # TODO [DG] check if the user already added this in their reqs
        repo_package = git_package(
            git_url=f"https://github.com/{username}/{repo_name}.git",
            revision=branch_name,
        )
        config["reqs"].insert(0, repo_package)
        # repo_package = Package(url=f'/',
        #                        fs='github',
        #                        data_config={'org': username, 'repo': repo_name, 'sha': branch_name,
        #                                     'filecache': {'cache_storage': repo_name}},
        #                        install_method='local')
        # config['reqs'] = [repo_package] + config['reqs']

    config["hardware"] = hardware or config.get("hardware")
    if isinstance(config["hardware"], str):
        hw_dict = rh_config.rns_client.load_config(config["hardware"])
        if not hw_dict:
            raise RuntimeError(
                f'Hardware {rh_config.rns_client.resolve_rns_path(config["hardware"])} '
                f"not found locally or in RNS."
            )
        config["hardware"] = hw_dict

    config["setup_cmds"] = (
        setup_cmds if setup_cmds is not None else config.get("setup_cmds")
    )

    config["access_level"] = config.get("access_level", Send.DEFAULT_ACCESS)

    new_send = Send.from_config(config, dryrun=dryrun)

    if load_secrets and not dryrun:
        new_send.send_secrets()

    return new_send<|MERGE_RESOLUTION|>--- conflicted
+++ resolved
@@ -80,7 +80,6 @@
 
         return Send(**config, dryrun=dryrun)
 
-<<<<<<< HEAD
     def to(
         self,
         hardware: Optional[Union[str, Cluster]],
@@ -92,11 +91,8 @@
 
         See the args of the factory function :func:`send` for more information.
         """
-=======
-    def to(self, hardware, reqs=None, setup_cmds=None):
         hw_backup = self.hardware
         self.hardware = None
->>>>>>> 1247d94c
         new_send = copy.deepcopy(self)
         self.hardware = hw_backup
         new_send.hardware = hardware
