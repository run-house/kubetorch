--- conflicted
+++ resolved
@@ -474,15 +474,9 @@
             raise RuntimeError("Hardware must be specified and up to ssh into a Send")
         self.hardware.ssh()
 
-<<<<<<< HEAD
     def send_secrets(self):
         """Send secrets to the hardware."""
         self.hardware.send_secrets()
-=======
-    def send_secrets(self, reload=False):
-        """Send secrets to the hardware."""
-        self.hardware.send_secrets(reload=reload)
->>>>>>> 7f480551
 
     def http_url(self, curl_command=False, *args, **kwargs) -> str:
         """
@@ -724,6 +718,6 @@
     new_send = Send.from_config(config, dryrun=dryrun)
 
     if load_secrets and not dryrun:
-        hardware.send_secrets()
+        new_send.send_secrets()
 
     return new_send