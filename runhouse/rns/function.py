import copy
import inspect
import json
import logging
import os
import re
import warnings
from pathlib import Path
from typing import Any, Callable, Dict, List, Optional, Tuple, Union

import requests

from runhouse import rh_config
from runhouse.rns.api_utils.resource_access import ResourceAccess
from runhouse.rns.api_utils.utils import load_resp_content, read_resp_data
from runhouse.rns.envs import CondaEnv, Env
from runhouse.rns.hardware import Cluster
from runhouse.rns.packages import git_package, Package

from runhouse.rns.resource import Resource
from runhouse.rns.run_module_utils import call_fn_by_type

from runhouse.rns.utils.env import _get_env_from

logger = logging.getLogger(__name__)


class Function(Resource):
    RESOURCE_TYPE = "function"
    DEFAULT_ACCESS = "write"

    def __init__(
        self,
        fn_pointers: Optional[Tuple] = None,
        system: Optional[Cluster] = None,
        name: Optional[str] = None,
        env: Optional[Env] = None,
        serialize_notebook_fn=False,
        dryrun: bool = False,
        access: Optional[str] = None,
        resources: Optional[dict] = None,
        **kwargs,  # We have this here to ignore extra arguments when calling from from_config
    ):
        """
        Runhouse Function object. It comprises of the entrypoint, system/cluster,
        and dependencies necessary to run the service.

        .. note::
                To create a Function, please use the factory method :func:`function`.
        """
        self.fn_pointers = fn_pointers
        self.system = system
        self.env = env
        self.serialize_notebook_fn = serialize_notebook_fn
        self.access = access or self.DEFAULT_ACCESS
        self.dryrun = dryrun
        self.resources = resources or {}
        super().__init__(name=name, dryrun=dryrun)

        if not self.dryrun:
            self = self.to(self.system, env=self.env)

    # ----------------- Constructor helper methods -----------------

    @staticmethod
    def from_config(config: dict, dryrun: bool = False):
        """Create a Function object from a config dictionary."""
        if isinstance(config["system"], dict):
            config["system"] = Cluster.from_config(config["system"], dryrun=dryrun)
        if isinstance(config["env"], dict):
            config["env"] = Env.from_config(config["env"], dryrun=dryrun)

        return Function(**config, dryrun=dryrun)

    @classmethod
    def _check_for_child_configs(cls, config):
        """Overload by child resources to load any resources they hold internally."""
        system = config["system"]
        if isinstance(system, str) and rh_config.rns_client.exists(system):
            # if the system is set to a cluster
            cluster_config: dict = rh_config.rns_client.load_config(name=system)
            if not cluster_config:
                raise Exception(f"No cluster config saved for {system}")

            # set the cluster config as the system
            config["system"] = cluster_config
        return config

    def to(
        self,
        system: Union[str, Cluster] = None,
        env: Union[List[str], Env] = None,
        # Variables below are deprecated
        reqs: Optional[List[str]] = None,
        setup_cmds: Optional[List[str]] = [],
    ):
        """
        Set up a Function and Env on the given system.

        See the args of the factory method :func:`function` for more information.
        """
        if setup_cmds:
            warnings.warn(
                "``setup_cmds`` argument has been deprecated. "
                "Please pass in setup commands to the ``Env`` class corresponding to the function instead."
            )

        # to retain backwards compatibility
        if reqs or setup_cmds:
            warnings.warn(
                "``reqs`` and ``setup_cmds`` arguments has been deprecated. Please use ``env`` instead."
            )
            env = Env(reqs=reqs, setup_cmds=setup_cmds)
        elif env and isinstance(env, List):
            env = Env(reqs=env, setup_cmds=setup_cmds)
        else:
            env = env or self.env
            env = _get_env_from(env)

        if self.env:
            # Note: Here we add the existing reqs in the function’s env into the new env
            # (otherwise we don’t have a way to add in "./")
            new_reqs = [req for req in self.env.reqs if req not in env.reqs]
            env.reqs += new_reqs

        if (
            self.dryrun
            or not (system or self.system)
            or self.access not in ["write", "read"]
        ):
            # don't move the function to a system
            self.env = env
            return self

        # We need to backup the system here so the __getstate__ method of the cluster
        # doesn't wipe the client of this function's cluster when deepcopy copies it.
        hw_backup = self.system
        self.system = None
        new_function = copy.deepcopy(self)
        self.system = hw_backup

        if system:
            if isinstance(system, str):
                system = Cluster.from_name(system, dryrun=self.dryrun)
            new_function.system = system
        else:
            new_function.system = self.system

        logging.info("Setting up Function on cluster.")
        # To up cluster in case it's not yet up
        new_function.system.check_server()
        new_env = env.to(new_function.system)
        logging.info("Function setup complete.")
        new_function.env = new_env

        return new_function

    def run_setup(self, cmds: List[str]):
        """Run the given setup commands on the system."""
        self.system.run(cmds)

    @staticmethod
    def _extract_fn_paths(raw_fn: Callable, reqs: List[str]):
        """Get the path to the module, module name, and function name to be able to import it on the server"""
        if not isinstance(raw_fn, Callable):
            raise TypeError(
                f"Invalid fn for Function, expected Callable but received {type(raw_fn)}"
            )
        # Background on all these dunders: https://docs.python.org/3/reference/import.html
        module = inspect.getmodule(raw_fn)

        # Need to resolve in case just filename is given
        module_path = (
            str(Path(inspect.getfile(module)).resolve())
            if hasattr(module, "__file__")
            else None
        )

        # TODO better way of detecting if in a notebook or interactive Python env
        if (
            not module_path
            or module_path.endswith("ipynb")
            or raw_fn.__name__ == "<lambda>"
        ):
            # The only time __file__ wouldn't be present is if the function is defined in an interactive
            # interpreter or a notebook. We can't import on the server in that case, so we need to cloudpickle
            # the fn to send it over. The __call__ function will serialize the function if we return it this way.
            # This is a short-term hack.
            # return None, "notebook", raw_fn.__name__
            root_path = os.getcwd()
            module_name = "notebook"
            fn_name = raw_fn.__name__
        else:
            root_path = os.path.dirname(module_path)
            module_name = inspect.getmodulename(module_path)
            # TODO __qualname__ doesn't work when fn is aliased funnily, like torch.sum
            fn_name = getattr(raw_fn, "__qualname__", raw_fn.__name__)

            # Adapted from https://github.com/modal-labs/modal-client/blob/main/modal/_function_utils.py#L94
            if getattr(module, "__package__", None):
                module_path = os.path.abspath(module.__file__)
                package_paths = [
                    os.path.abspath(p) for p in __import__(module.__package__).__path__
                ]
                base_dirs = [
                    base_dir
                    for base_dir in package_paths
                    if os.path.commonpath((base_dir, module_path)) == base_dir
                ]

                if len(base_dirs) != 1:
                    logger.info(f"Module files: {module_path}")
                    logger.info(f"Package paths: {package_paths}")
                    logger.info(f"Base dirs: {base_dirs}")
                    raise Exception("Wasn't able to find the package directory!")
                root_path = os.path.dirname(base_dirs[0])
                module_name = module.__spec__.name

        remote_import_path = None
        for req in reqs:
            local_path = None
            if (
                isinstance(req, Package)
                and not isinstance(req.install_target, str)
                and req.install_target.is_local()
            ):
                local_path = Path(req.install_target.local_path)
            elif isinstance(req, str):
                if req.split(":")[0] in ["local", "reqs", "pip"]:
                    req = req.split(":")[1]

                if Path(req).expanduser().resolve().exists():
                    # Relative paths are relative to the working directory in Folders/Packages!
                    local_path = (
                        Path(req).expanduser()
                        if Path(req).expanduser().is_absolute()
                        else Path(rh_config.rns_client.locate_working_dir()) / req
                    )

            if local_path:
                try:
                    # Module path relative to package
                    remote_import_path = str(
                        local_path.name / Path(root_path).relative_to(local_path)
                    )
                    break
                except ValueError:  # Not a subdirectory
                    pass

        return remote_import_path, module_name, fn_name

    # Found in python decorator logic, maybe use
    # func_name = getattr(f, '__qualname__', f.__name__)
    # module_name = getattr(f, '__module__', '')
    # if module_name:
    #     full_name = f'{module_name}.{func_name}'
    # else:
    #     full_name = func_name

    # ----------------- Function call methods -----------------

    def __call__(self, *args, stream_logs=True, run_name: str = None, **kwargs) -> Any:
        """Call the function on its system

        Args:
             *args: Optional args for the Function
             stream_logs (bool): Whether to stream the logs from the Function's execution.
                Defaults to ``True``.
             run_name (Optional[str]): Name of the Run to create. If provided, a Run will be created
                for this function call, which will be executed synchronously on the cluster before returning its result
             **kwargs: Optional kwargs for the Function

        Returns:
            The Function's return value
        """

        fn_type = "call"
        if self.access in [ResourceAccess.WRITE, ResourceAccess.READ]:
            run_locally = not self.system or self.system.on_this_cluster()
            if not run_locally:
                run_obj = self.run(*args, run_name=run_name, **kwargs)
                return self.system.get(run_obj.name, stream_logs=stream_logs)
            else:
                [relative_path, module_name, fn_name] = self.fn_pointers
                conda_env = (
                    self.env.env_name
                    if self.env and isinstance(self.env, CondaEnv)
                    else None
                )
                # If we're on this cluster, don't pickle the result before passing back.
                # We need to pickle before passing back in most cases because the env in
                # which the function executes may have a different set of packages than the
                # server, so when Ray passes a result back into the server it will may fail to
                # unpickle. We assume the user's client has the necessary packages to unpickle
                # their own result.

                return call_fn_by_type(
                    fn_type=fn_type,
                    fn_name=fn_name,
                    relative_path=relative_path,
                    module_name=module_name,
                    resources=self.resources,
                    conda_env=conda_env,
                    run_name=run_name,
                    args=args,
                    kwargs=kwargs,
                    serialize_res=False,
                )
        else:
            # run the function via http path - user only needs Proxy access
            if self.access != ResourceAccess.PROXY:
                raise RuntimeError("Running http path requires proxy access")
            if not rh_config.rns_client.token:
                raise ValueError(
                    "Token must be saved in the local .rh config in order to use an http path"
                )
            http_url = self.http_url()
            logger.info(f"Running {self.name} via http path: {http_url}")
            resp = requests.post(
                http_url,
                data=json.dumps({"args": args, "kwargs": kwargs}),
                headers=rh_config.rns_client.request_headers,
            )
            if resp.status_code != 200:
                raise Exception(
                    f"Failed to run Function endpoint: {load_resp_content(resp)}"
                )

            return read_resp_data(resp)

    def repeat(self, num_repeats: int, *args, **kwargs):
        """Repeat the Function call multiple times.

        Args:
            num_repeats (int): Number of times to repeat the Function call.
            *args: Positional arguments to pass to the Function
            **kwargs: Keyword arguments to pass to the Function
        """
        if self.access in [ResourceAccess.WRITE, ResourceAccess.READ]:
            return self._call_fn_with_ssh_access(
                fn_type="repeat", args=[num_repeats, args], kwargs=kwargs
            )
        else:
            raise NotImplementedError(
                "Function.repeat only works with Write or Read access, not Proxy access"
            )

    def map(self, arg_list, **kwargs):
        """Map a function over a list of arguments."""
        if self.access in [ResourceAccess.WRITE, ResourceAccess.READ]:
            return self._call_fn_with_ssh_access(
                fn_type="map", args=arg_list, kwargs=kwargs
            )
        else:
            raise NotImplementedError(
                "Function.map only works with Write or Read access, not Proxy access"
            )

    def starmap(self, args_lists, **kwargs):
        """Like :func:`map` except that the elements of the iterable are expected to be iterables
        that are unpacked as arguments. An iterable of [(1,2), (3, 4)] results in [func(1,2), func(3,4)]."""
        if self.access in [ResourceAccess.WRITE, ResourceAccess.READ]:
            return self._call_fn_with_ssh_access(
                fn_type="starmap", args=args_lists, kwargs=kwargs
            )
        else:
            raise NotImplementedError(
                "Function.starmap only works with Write or Read access, not Proxy access"
            )

    def enqueue(self, resources: Optional[Dict] = None, *args, **kwargs):
        """Enqueue a Function call to be run later."""
        # Add resources one-off without setting as a Function param
        if self.access in [ResourceAccess.WRITE, ResourceAccess.READ]:
            return self._call_fn_with_ssh_access(
                fn_type="queue",
                resources=resources or self.resources,
                args=args,
                kwargs=kwargs,
            )
        else:
            raise NotImplementedError(
                "Function.enqueue only works with Write or Read access, not Proxy access"
            )

    def remote(self, *args, **kwargs):
        warnings.warn("`remote()` is deprecated, use `run()` instead")
        run_obj = self.run(*args, **kwargs)
        return run_obj.name

    def run(self, *args, run_name: str = None, **kwargs):
        """Run async remote call on cluster.

        Args:
            *args: Optional args for the Function
            run_name (Optional[str]): Name of the Run to create. If not provided, a name will automatically
             be generated.
             **kwargs: Optional kwargs for the Function
        Returns:
            Run: Run object

        """
        if self.access in [ResourceAccess.WRITE, ResourceAccess.READ]:
<<<<<<< HEAD
            run_key = self._call_fn_with_ssh_access(
                fn_type="remote", args=args, kwargs=kwargs
            )
            cluster_name = (
                f'rh.autocluster(name="{self.system.rns_address}")'
                if self.system.name
                else "<my_cluster>"
            )
            # TODO print this nicely
            logger.info(
                f"Submitted remote call to cluster. Result or logs can be retrieved"
                f'\n with run_key "{run_key}", e.g. '
                f'\n`{cluster_name}.get("{run_key}", stream_logs=True)` in python '
                f'\n`runhouse logs "{self.system.name}" {run_key}` from the command line.'
                f"\n or cancelled with "
                f'\n`{cluster_name}.cancel("{run_key}")` in python or '
                f'\n`runhouse cancel "{self.system.name}" {run_key}` from the command line.'
=======
            from runhouse import Run

            # Use the run_name if provided, otherwise create a new one using the Function's name
            run_name = run_name or Run._create_new_run_name(self.name)

            run_obj = self._call_fn_with_ssh_access(
                fn_type="remote", run_name=run_name, args=args, kwargs=kwargs
>>>>>>> b59ace2a
            )

            logger.info(f"Submitted remote call to cluster for {run_name}")
            return run_obj
        else:
            raise NotImplementedError(
                "Function.remote only works with Write or Read access, not Proxy access"
            )

    def get(self, run_key):
        """Get the result of a Function call that was submitted as async using `remote`.

        Args:
            run_key: A single or list of runhouse run_key strings returned by a Function.remote() call. The ObjectRefs
                must be from the cluster that this Function is running on.
        """
        return self.system.get(run_key)

    def _call_fn_with_ssh_access(
        self, fn_type, resources=None, run_name=None, args=None, kwargs=None
    ):
        # https://docs.ray.io/en/latest/ray-core/tasks/patterns/map-reduce.html
        # return ray.get([map.remote(i, map_func) for i in replicas])
        # TODO allow specifying resources per worker for map
        # TODO [DG] check whether we're on the cluster and if so, just call the function directly via the
        # helper function currently in UnaryServer
        resources = (
            resources or self.resources
        )  # Allow for passing in one-off resources for this specific call
        name = self.name or "anonymous function"
        if self.fn_pointers is None:
            raise RuntimeError(f"No fn pointers saved for {name}")

        [relative_path, module_name, fn_name] = self.fn_pointers

        name = self.name or fn_name or "anonymous function"
        logger.info(f"Running {name} via HTTP")
        env_name = (
            self.env.env_name if (self.env and isinstance(self.env, CondaEnv)) else None
        )
        res = self.system.run_module(
            relative_path,
            module_name,
            fn_name,
            fn_type,
            resources,
            env_name,
            run_name,
            args,
            kwargs,
        )
        return res

    # TODO [DG] test this properly
    # def debug(self, redirect_logging=False, timeout=10000, *args, **kwargs):
    #     """Run the Function in debug mode. This will run the Function through a tunnel interpreter, which
    #     allows the use of breakpoints and other debugging tools, like rh.ipython().
    #     FYI, alternative ideas from Ray: https://github.com/ray-project/ray/issues/17197
    #     FYI, alternative Modal folks shared: https://github.com/modal-labs/modal-client/pull/32
    #     """
    #     from paramiko import AutoAddPolicy
    #
    #     # Importing this here because they're heavy
    #     from plumbum.machines.paramiko_machine import ParamikoMachine
    #     from rpyc.utils.classic import redirected_stdio
    #     from rpyc.utils.zerodeploy import DeployedServer
    #
    #     creds = self.system.ssh_creds()
    #     ssh_client = ParamikoMachine(
    #         self.system.address,
    #         user=creds["ssh_user"],
    #         keyfile=str(Path(creds["ssh_private_key"]).expanduser()),
    #         missing_host_policy=AutoAddPolicy(),
    #     )
    #     server = DeployedServer(
    #         ssh_client, server_class="rpyc.utils.server.ForkingServer"
    #     )
    #     conn = server.classic_connect()
    #
    #     if redirect_logging:
    #         rlogger = conn.modules.logging.getLogger()
    #         rlogger.parent = logging.getLogger()
    #
    #     conn._config[
    #         "sync_request_timeout"
    #     ] = timeout  # seconds. May need to be longer for real debugging.
    #     conn._config["allow_public_attrs"] = True
    #     conn._config["allow_pickle"] = True
    #     # This assumes the code is already synced over to the remote container
    #     remote_fn = getattr(conn.modules[self.fn.__module__], self.fn.__name__)
    #
    #     with redirected_stdio(conn):
    #         res = remote_fn(*args, **kwargs)
    #     conn.close()
    #     return res

    @property
    def config_for_rns(self):
        # TODO save Package resource, because fn_pointers are meaningless without the package.

        config = super().config_for_rns

        config.update(
            {
                "system": self._resource_string_for_subconfig(self.system),
                "env": self._resource_string_for_subconfig(self.env),
                "fn_pointers": self.fn_pointers,
                "resources": self.resources,
            }
        )
        return config

    def _save_sub_resources(self):
        if isinstance(self.system, Resource):
            self.system.save()

    # TODO maybe reuse these if we starting putting each function in its own container
    # @staticmethod
    # def run_ssh_cmd_in_cluster(ssh_key, ssh_user, address, cmd, port_fwd=None):
    #     subprocess.run("ssh -tt -o IdentitiesOnly=yes -i "
    #                    f"{ssh_key} {port_fwd or ''}"
    #                    f"{ssh_user}@{address} docker exec -it ray_container /bin/bash -c {cmd}".split(' '))

    def ssh(self):
        """SSH into the system."""
        if self.system is None:
            raise RuntimeError("System must be specified and up to ssh into a Function")
        self.system.ssh()

    def send_secrets(self, providers: Optional[List[str]] = None):
        """Send secrets to the system."""
        self.system.send_secrets(providers=providers)

    def http_url(self, curl_command=False, *args, **kwargs) -> str:
        """
        Return the endpoint needed to run the Function on the remote cluster, or provide the curl command if requested.
        """
        raise NotImplementedError("http_url not yet implemented for Function")

    def notebook(self, persist=False, sync_package_on_close=None, port_forward=8888):
        """Tunnel into and launch notebook from the system."""
        # Roughly trying to follow:
        # https://towardsdatascience.com/using-jupyter-notebook-running-on-a-remote-docker-container-via-ssh-ea2c3ebb9055
        # https://docs.ray.io/en/latest/ray-core/using-ray-with-jupyter.html
        if self.system is None:
            raise RuntimeError("Cannot SSH, running locally")

        tunnel, port_fwd = self.system.ssh_tunnel(
            local_port=port_forward, num_ports_to_try=10
        )
        try:
            install_cmd = "pip install jupyterlab"
            jupyter_cmd = f"jupyter lab --port {port_fwd} --no-browser"
            # port_fwd = '-L localhost:8888:localhost:8888 '  # TOOD may need when we add docker support
            with self.system.pause_autostop():
                self.system.run(commands=[install_cmd, jupyter_cmd], stream_logs=True)

        finally:
            if sync_package_on_close:
                if sync_package_on_close == "./":
                    sync_package_on_close = rh_config.rns_client.locate_working_dir()
                pkg = Package.from_string("local:" + sync_package_on_close)
                self.system.rsync(source=f"~/{pkg.name}", dest=pkg.local_path, up=False)
            if not persist:
                tunnel.stop()
                kill_jupyter_cmd = f"jupyter notebook stop {port_fwd}"
                self.system.run(commands=[kill_jupyter_cmd])

    def get_or_call(self, run_name: str = None, *args, **kwargs) -> Any:
        """Check if Run was already completed, and if so return the result.
        If no cached Run is found on the cluster, create a new one and run it synchronously before
        returning its result.

        Args:
            run_name (Optional[str]): Name of a particular run for this function.
                If not provided will use the function's name.
            *args: Arguments to pass to the function for the run (relevant if creating a new run).
            **kwargs: Keyword arguments to pass to the function for the run (relevant if creating a new run).

        Returns:
            Any: Result of the Run

        """
        from runhouse import Run

        run_name = run_name or Run._create_new_run_name(self.name)

        res = self._call_fn_with_ssh_access(
            fn_type="get_or_call", run_name=run_name, args=args, kwargs=kwargs
        )

        return res

    def get_or_run(self, run_name: str = None, *args, **kwargs) -> "Run":
        """Check if Run was already completed. If no cached Run is found on the cluster, create a new one.

        Note: If the Run has already completed, will not trigger a new Run.

        Args:
            run_name (Optional[str]): Name of a particular run for this function.
                If not provided will use the function's name.
            *args: Arguments to pass to the function for the run (relevant if creating a new run).
            **kwargs: Keyword arguments to pass to the function for the run (relevant if creating a new run).

        Returns:
            Run: Run object

        """
        from runhouse import Run

        run_name = run_name or Run._create_new_run_name(self.name)
        if run_name == "latest":
            # TODO [JL]
            raise NotImplementedError("Latest not currently supported")

        completed_run: "Run" = self._call_fn_with_ssh_access(
            fn_type="get_or_run", run_name=run_name, args=args, kwargs=kwargs
        )

        return completed_run

    def keep_warm(
        self,
        autostop_mins=None,
        # TODO regions: List[str] = None,
        # TODO min_replicas: List[int] = None,
        # TODO max_replicas: List[int] = None
    ):
        """Keep the system warm for autostop_mins. If autostop_mins is ``None`` or -1, keep warm indefinitely."""
        if autostop_mins is None:
            logger.info(f"Keeping {self.name} indefinitely warm")
            # keep indefinitely warm if user doesn't specify
            autostop_mins = -1
        self.system.keep_warm(autostop_mins=autostop_mins)

    @staticmethod
    def _handle_nb_fn(fn, fn_pointers, serialize_notebook_fn, name):
        """Handle the case where the user passes in a notebook function"""
        if serialize_notebook_fn:
            # This will all be cloudpickled by the RPC client and unpickled by the RPC server
            # Note that this means the function cannot be saved, and it's better that way because
            # pickling functions is not meant for long term storage. Case in point, this method will be
            # sensitive to differences in minor Python versions between the serializing and deserializing envs.
            return "", "notebook", fn
        else:
            # TODO put this in the current folder instead?
            module_path = Path.cwd() / (f"{name}_fn.py" if name else "sent_fn.py")
            logging.info(
                f"Writing out function function to {str(module_path)}. Please make "
                f"sure the function does not rely on any local variables, "
                f"including imports (which should be moved inside the function body)."
            )
            if not name:
                logging.warning(
                    "You should name Functions that are created in notebooks to avoid naming collisions "
                    "between the modules that are created to hold their functions "
                    '(i.e. "sent_fn.py" errors.'
                )
            source = inspect.getsource(fn).strip()
            with module_path.open("w") as f:
                f.write(source)
            return fn_pointers[0], module_path.stem, fn_pointers[2]
            # from importlib.util import spec_from_file_location, module_from_spec
            # spec = spec_from_file_location(config['name'], str(module_path))
            # module = module_from_spec(spec)
            # spec.loader.exec_module(module)
            # new_fn = getattr(module, fn_pointers[2])
            # fn_pointers = Function._extract_fn_paths(raw_fn=new_fn, reqs=config['reqs'])


def function(
    fn: Optional[Union[str, Callable]] = None,
    name: Optional[str] = None,
    system: Optional[Union[str, Cluster]] = None,
    env: Optional[Union[List[str], Env, str]] = None,
    resources: Optional[dict] = None,
    # TODO image: Optional[str] = None,
    dryrun: bool = False,
    load_secrets: bool = False,
    serialize_notebook_fn: bool = False,
    # args below are deprecated
    reqs: Optional[List[str]] = None,
    setup_cmds: Optional[List[str]] = None,
):
    """Builds an instance of :class:`Function`.

    Args:
        fn (Optional[str or Callable]): The function to execute on the remote system when the function is called.
        name (Optional[str]): Name of the Function to create or retrieve.
            This can be either from a local config or from the RNS.
        system (Optional[str or Cluster]): Hardware (cluster) on which to execute the Function.
            This can be either the string name of a Cluster object, or a Cluster object.
        env (Optional[List[str] or Env or str]): List of requirements to install on the remote cluster, or path to the
            requirements.txt file, or Env object or string name of an Env object.
        resources (Optional[dict]): Optional number (int) of resources needed to run the Function on the Cluster.
            Keys must be ``num_cpus`` and ``num_gpus``.
        dryrun (bool): Whether to create the Function if it doesn't exist, or load the Function object as a dryrun.
            (Default: ``False``)
        load_secrets (bool): Whether or not to send secrets; only applicable if `dryrun` is set to ``False``.
            (Default: ``False``)
        serialize_notebook_fn (bool): If function is of a notebook setting, whether or not to serialized the function.
            (Default: ``False``)

    Returns:
        Function: The resulting Function object.

    Example:
        >>> def sum(a, b):
        >>>    return a + b

        >>> summer = rh.function(fn=sum, name="my_func").to(cluster, env=['requirements.txt'])

        >>> # using the function
<<<<<<< HEAD
        >>> summer(5, 8)  # returns 13

        >>> # Load function from above
        >>> reloaded_function = rh.function(name="my_func", dryrun=True)
=======
        >>> res = summer(5, 8)  # returns 13
>>>>>>> b59ace2a
    """
    if (
        all(param is None for param in (fn, system, env, resources, reqs, setup_cmds))
        and not load_secrets
        and not serialize_notebook_fn
    ):
        # Try reloading existing function
        return Function.from_name(name, dryrun)

    config = rh_config.rns_client.load_config(name)
    config["name"] = name or config.get("rns_address", None) or config.get("name")
    config["resources"] = (
        resources if resources is not None else config.get("resources")
    )
    config["serialize_notebook_fn"] = serialize_notebook_fn or config.get(
        "serialize_notebook_fn"
    )

    if setup_cmds:
        warnings.warn(
            "``setup_cmds`` argument has been deprecated. "
            "Please pass in setup commands to rh.Env corresponding to the function instead."
        )
    if reqs is not None:
        warnings.warn(
            "``reqs`` argument has been deprecated. Please use ``env`` instead."
        )
        env = Env(reqs=reqs, setup_cmds=setup_cmds)
    else:
        env = env or config.get("env")
        env = _get_env_from(env)

    reqs = env.reqs if env else []
    if callable(fn):
        if not [
            req
            for req in reqs
            if (isinstance(req, str) and "./" in req)
            or (isinstance(req, Package) and req.is_local())
        ]:
            reqs.append("./")
        fn_pointers = Function._extract_fn_paths(raw_fn=fn, reqs=reqs)
        if fn_pointers[1] == "notebook":
            fn_pointers = Function._handle_nb_fn(
                fn,
                fn_pointers=fn_pointers,
                serialize_notebook_fn=serialize_notebook_fn,
                name=fn_pointers[2] or config["name"],
            )
        config["fn_pointers"] = fn_pointers
    elif isinstance(fn, str):
        # Url must match a regex of the form
        # 'https://github.com/username/repo_name/blob/branch_name/path/to/file.py:func_name'
        # Use a regex to extract username, repo_name, branch_name, path/to/file.py, and func_name
        pattern = (
            r"https://github\.com/(?P<username>[^/]+)/(?P<repo_name>[^/]+)/blob/"
            r"(?P<branch_name>[^/]+)/(?P<path>[^:]+):(?P<func_name>.+)"
        )
        match = re.match(pattern, fn)

        if match:
            username = match.group("username")
            repo_name = match.group("repo_name")
            branch_name = match.group("branch_name")
            path = match.group("path")
            func_name = match.group("func_name")
        else:
            raise ValueError(
                "fn must be a callable or string of the form "
                '"https://github.com/username/repo_name/blob/branch_name/path/to/file.py:func_name"'
            )
        module_name = Path(path).stem
        relative_path = str(repo_name / Path(path).parent)
        config["fn_pointers"] = (relative_path, module_name, func_name)
        # TODO [DG] check if the user already added this in their reqs
        repo_package = git_package(
            git_url=f"https://github.com/{username}/{repo_name}.git",
            revision=branch_name,
        )
        reqs.insert(0, repo_package)

    if env:
        env.reqs = reqs
    else:
        env = Env(reqs=reqs, setup_cmds=setup_cmds)

    config["env"] = env
    config["system"] = system or config.get("system")
    if isinstance(config["system"], str):
        hw_dict = rh_config.rns_client.load_config(config["system"])
        if not hw_dict:
            raise RuntimeError(
                f'Cluster {rh_config.rns_client.resolve_rns_path(config["system"])} '
                f"not found locally or in RNS."
            )
        config["system"] = hw_dict

    config["access_level"] = config.get("access_level", Function.DEFAULT_ACCESS)

    new_function = Function.from_config(config, dryrun=dryrun)

    if load_secrets and not dryrun:
        new_function.send_secrets()

    return new_function<|MERGE_RESOLUTION|>--- conflicted
+++ resolved
@@ -401,25 +401,6 @@
 
         """
         if self.access in [ResourceAccess.WRITE, ResourceAccess.READ]:
-<<<<<<< HEAD
-            run_key = self._call_fn_with_ssh_access(
-                fn_type="remote", args=args, kwargs=kwargs
-            )
-            cluster_name = (
-                f'rh.autocluster(name="{self.system.rns_address}")'
-                if self.system.name
-                else "<my_cluster>"
-            )
-            # TODO print this nicely
-            logger.info(
-                f"Submitted remote call to cluster. Result or logs can be retrieved"
-                f'\n with run_key "{run_key}", e.g. '
-                f'\n`{cluster_name}.get("{run_key}", stream_logs=True)` in python '
-                f'\n`runhouse logs "{self.system.name}" {run_key}` from the command line.'
-                f"\n or cancelled with "
-                f'\n`{cluster_name}.cancel("{run_key}")` in python or '
-                f'\n`runhouse cancel "{self.system.name}" {run_key}` from the command line.'
-=======
             from runhouse import Run
 
             # Use the run_name if provided, otherwise create a new one using the Function's name
@@ -427,7 +408,6 @@
 
             run_obj = self._call_fn_with_ssh_access(
                 fn_type="remote", run_name=run_name, args=args, kwargs=kwargs
->>>>>>> b59ace2a
             )
 
             logger.info(f"Submitted remote call to cluster for {run_name}")
@@ -741,14 +721,10 @@
         >>> summer = rh.function(fn=sum, name="my_func").to(cluster, env=['requirements.txt'])
 
         >>> # using the function
-<<<<<<< HEAD
-        >>> summer(5, 8)  # returns 13
+        >>> res = summer(5, 8)  # returns 13
 
         >>> # Load function from above
         >>> reloaded_function = rh.function(name="my_func", dryrun=True)
-=======
-        >>> res = summer(5, 8)  # returns 13
->>>>>>> b59ace2a
     """
     if (
         all(param is None for param in (fn, system, env, resources, reqs, setup_cmds))
