--- conflicted
+++ resolved
@@ -261,77 +261,6 @@
         self.populate_vars_from_status()
         self.restart_grpc_server()
 
-<<<<<<< HEAD
-=======
-    def sync_runhouse_to_cluster(self, _install_url=None):
-        if not self.address:
-            raise ValueError(f'No address set for cluster <{self.name}>. Is it up?')
-        local_rh_package_path = Path(pkgutil.get_loader('runhouse').path).parent
-
-        # Check if runhouse is installed from source and has setup.py
-        if not _install_url and \
-                local_rh_package_path.parent.name == 'runhouse' and \
-                (local_rh_package_path.parent / 'setup.py').exists():
-            # Package is installed in editable mode
-            local_rh_package_path = local_rh_package_path.parent
-            rh_package = Package.from_string(f'reqs:{local_rh_package_path}', dryrun=True)
-            rh_package.to_cluster(self, mount=False)
-            status_codes = self.run(['pip install ./runhouse'], stream_logs=True)
-        # elif local_rh_package_path.parent.name == 'site-packages':
-        else:
-            # Package is installed in site-packages
-            # status_codes = self.run(['pip install runhouse-nightly==0.0.2.20221202'], stream_logs=True)
-            # rh_package = 'runhouse_nightly-0.0.1.dev20221202-py3-none-any.whl'
-            # rh_download_cmd = f'curl https://runhouse-package.s3.amazonaws.com/{rh_package} --output {rh_package}'
-            
-            _install_url = _install_url or 'runhouse'
-            status_codes = self.pip_install_packages(packages=[_install_url])
-            
-        if status_codes[0][0] != 0:
-            raise ValueError(f'Error installing runhouse on cluster <{self.name}>')
-
-    def pip_install_packages(self, packages: list, stream_logs: bool = True):
-        status_codes = []
-        for package in packages:
-            rh_install_cmd = f'pip install {package}'
-            status_code = self.run([rh_install_cmd], stream_logs=stream_logs)
-            status_codes.append(status_code)
-
-        return status_codes
-
-    def install_packages(self, reqs: List[Union[Package, str]]):
-        if not self.is_connected():
-            self.connect_grpc()
-        to_install = []
-        # TODO [DG] validate package strings
-        for package in reqs:
-            if isinstance(package, str):
-                # If the package is a local folder, we need to create the package to sync it over to the cluster
-                pkg_obj = Package.from_string(package, dryrun=False)
-            else:
-                pkg_obj = package
-
-            from runhouse.rns.folders.folder import Folder
-            if isinstance(pkg_obj.install_target, Folder) and \
-                    pkg_obj.install_target.is_local():
-                pkg_str = pkg_obj.name or Path(pkg_obj.install_target.url).name
-                logging.info(f'Copying local package {pkg_str} to cluster <{self.name}>')
-                remote_package = pkg_obj.to_cluster(self, mount=False, return_dest_folder=True)
-                to_install.append(remote_package)
-            else:
-                to_install.append(package)  # Just appending the string!
-        # TODO replace this with figuring out how to stream the logs when we install
-        logging.info(f'Installing packages on cluster {self.name}: '
-                     f'{[req if isinstance(req, str) else str(req) for req in reqs]}')
-        self.client.install_packages(pickle.dumps(to_install))
-
-    def flush_pins(self, pins: Optional[List[str]] = None):
-        if not self.is_connected():
-            self.connect_grpc()
-        self.client.flush_pins(pins)
-        logger.info(f'Clearing pins on cluster {pins or ""}')
-
->>>>>>> 53cb51d9
     def keep_warm(self, autostop_mins=-1):
         sky.autostop(self.name, autostop_mins, down=True)
         self.autostop_mins = autostop_mins
@@ -353,8 +282,6 @@
 
     # ----------------- SSH Methods ----------------- #
 
-<<<<<<< HEAD
-=======
     @staticmethod
     def cluster_ssh_key(path_to_file):
         try:
@@ -364,7 +291,6 @@
         except FileNotFoundError:
             raise Exception(f'File with ssh key not found in: {path_to_file}')
 
->>>>>>> 53cb51d9
     def ssh_creds(self):
         if not Path(self._yaml_path).exists():
             if self.sky_data:
@@ -375,112 +301,5 @@
 
         return backend_utils.ssh_credential_from_yaml(self._yaml_path)
 
-<<<<<<< HEAD
     def ssh(self):
-        subprocess.run(["ssh", f"{self.name}"])
-=======
-    def rsync(self, source, dest, up, contents=False):
-        """ Note that ending `source` with a slash will copy the contents of the directory into dest,
-        while omitting it will copy the directory itself (adding a directory layer)."""
-        # FYI, could be useful: https://github.com/gchamon/sysrsync
-        if contents:
-            source = source + '/' if not source.endswith('/') else source
-            dest = dest + '/' if not dest.endswith('/') else dest
-        ssh_credentials = self.ssh_creds()
-        runner = command_runner.SSHCommandRunner(self.address, **ssh_credentials)
-        runner.rsync(source, dest, up=up, stream_logs=False)
-
-    def ssh(self):
-        subprocess.run(["ssh", f"{self.name}"])
-
-    def run(self, commands: list, stream_logs=True, port_forward=None, require_outputs=True):
-        """ Run a list of shell commands on the cluster. """
-        # TODO add name parameter to create Run object, and use sky.exec (after updating to sky 2.0):
-        # sky.exec(commands, cluster_name=self.name, stream_logs=stream_logs, detach=False)
-        runner = command_runner.SSHCommandRunner(self.address, **self.ssh_creds())
-        return_codes = []
-        for command in commands:
-            logger.info(f"Running command on {self.name}: {command}")
-            ret_code = runner.run(command,
-                                  require_outputs=require_outputs,
-                                  stream_logs=stream_logs,
-                                  port_forward=port_forward)
-            return_codes.append(ret_code)
-        return return_codes
-
-    def run_python(self, commands: list, stream_logs=True, port_forward=None):
-        """ Run a list of python commands on the cluster. """
-        command_str = '; '.join(commands)
-        self.run([f'python3 -c "{command_str}"'], stream_logs=stream_logs, port_forward=port_forward)
-
-    def send_secrets(self, reload=False, providers: Optional[List[str]] = None):
-        """" Upload secrets onto the cluster for specified providers. If none provided will send all locally
-        configured provider secrets. """
-        if providers is not None:
-            # Send secrets for specific providers from local configs rather than trying to load from Vault
-            from runhouse import Secrets
-            secrets: list = Secrets.load_provider_secrets(providers=providers)
-            # TODO [JL] change this API so we don't have to convert the list to a dict
-            secrets: dict = {s['provider']: {k: v for k, v in s.items() if k != 'provider'} for s in secrets}
-            load_secrets_cmd = ['import runhouse as rh',
-                                f'rh.Secrets.save_provider_secrets(secrets={secrets})']
-        elif not self._secrets_sent or reload:
-            load_secrets_cmd = ['import runhouse as rh',
-                                'rh.Secrets.download_into_env()']
-        else:
-            # Secrets already sent and not reloading
-            return
-
-        self.run_python(load_secrets_cmd, stream_logs=True)
-        # TODO [JL] change this to a list to make sure new secrets get sent when the user wants to
-        self._secrets_sent = True
-
-    def ipython(self):
-        # TODO tunnel into python interpreter in cluster
-        pass
-
-    def notebook(self, persist=False, sync_package_on_close=None, port_forward=8888):
-        tunnel, port_fwd = self.ssh_tunnel(local_port=port_forward, num_ports_to_try=10)
-        try:
-            install_cmd = "pip install jupyterlab"
-            jupyter_cmd = f'jupyter lab --port {port_fwd} --no-browser'
-            # port_fwd = '-L localhost:8888:localhost:8888 '  # TOOD may need when we add docker support
-            with self.pause_autostop():
-                self.run(commands=[install_cmd, jupyter_cmd], stream_logs=True)
-
-        finally:
-            if sync_package_on_close:
-                if sync_package_on_close == './':
-                    sync_package_on_close = rns_client.locate_working_dir()
-                pkg = Package.from_string('local:' + sync_package_on_close)
-                self.rsync(source=f'~/{pkg.name}', dest=pkg.local_path, up=False)
-            if not persist:
-                tunnel.stop(force=True)
-                kill_jupyter_cmd = f'jupyter notebook stop {port_fwd}'
-                self.run(commands=[kill_jupyter_cmd])
-
-
-# Cluster factory method
-def cluster(name: str,
-            instance_type: str = None,
-            num_instances: int = None,
-            provider: str = None,
-            autostop_mins: int = None,
-            dryrun: bool = False,
-            use_spot: bool = None,
-            image_id: str = None,
-            ) -> Cluster:
-    config = rns_client.load_config(name)
-    config['name'] = name or config.get('rns_address', None) or config.get('name')
-
-    config['instance_type'] = instance_type or config.get('instance_type', None)
-    config['num_instances'] = num_instances or config.get('num_instances', None)
-    config['provider'] = provider or config.get('provider', None)
-    config['autostop_mins'] = autostop_mins if autostop_mins is not None else config.get('autostop_mins', None)
-    config['use_spot'] = use_spot if use_spot is not None else config.get('use_spot', None)
-    config['image_id'] = image_id if image_id is not None else config.get('image_id', None)
-
-    new_cluster = Cluster.from_config(config, dryrun=dryrun)
-
-    return new_cluster
->>>>>>> 53cb51d9
+        subprocess.run(["ssh", f"{self.name}"])