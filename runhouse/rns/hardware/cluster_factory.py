--- conflicted
+++ resolved
@@ -1,9 +1,5 @@
 import warnings
-<<<<<<< HEAD
 from typing import Dict, List, Optional, Union
-=======
-from typing import List, Optional, Union
->>>>>>> 89dce37b
 
 from ..utils.hardware import RESERVED_SYSTEM_NAMES
 
@@ -12,6 +8,7 @@
 from .sagemaker_cluster import SageMakerCluster
 
 
+# Cluster factory method
 def cluster(
     name: str,
     host: List[str] = None,
@@ -70,7 +67,6 @@
         )
         return ondemand_cluster(name=name, **kwargs)
 
-<<<<<<< HEAD
     if any(
         k in kwargs.keys()
         for k in [
@@ -88,10 +84,7 @@
         )
         return sagemaker_cluster(name=name, **kwargs)
 
-    return Cluster(ips=ips, ssh_creds=ssh_creds, name=name, dryrun=dryrun)
-=======
     return Cluster(ips=host, ssh_creds=ssh_creds, name=name, dryrun=dryrun)
->>>>>>> 89dce37b
 
 
 # OnDemandCluster factory method
