--- conflicted
+++ resolved
@@ -285,14 +285,7 @@
 
     # ----------------- RPC Methods ----------------- #
 
-<<<<<<< HEAD
-    def connect_server_client(self, force_reconnect=False):
-        # FYI based on: https://sshtunnel.readthedocs.io/en/latest/#example-1
-        # FYI If we ever need to do this from scratch, we can use this example:
-        # https://github.com/paramiko/paramiko/blob/main/demos/rforward.py#L74
-=======
     def connect_server_client(self, tunnel=True, force_reconnect=False):
->>>>>>> 6cc505db
         if not self.address:
             raise ValueError(f"No address set for cluster <{self.name}>. Is it up?")
 
@@ -506,6 +499,7 @@
         # f'kill -9 $(lsof -t -i:{UnaryService.DEFAULT_PORT})'
         # kill_proc_at_port_cmd = debian_kill_proc_cmd if cloud_provider == 'GCP' \
         #     else ubuntu_kill_proc_cmd
+
         status_codes = self.run(
             commands=cmds,
             stream_logs=True,
