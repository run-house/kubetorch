--- conflicted
+++ resolved
@@ -105,13 +105,8 @@
         return self._configs.get("api_server_url", None)
 
     @property
-<<<<<<< HEAD
-    def save_to_den(self):
-        return self._configs.get("save_to_den", True)
-=======
     def autosave(self):
         return self._configs.get("autosave", True)
->>>>>>> 67862324
 
     def _index_base_folders(self, lst):
         self.rns_base_folders = {}
@@ -153,7 +148,7 @@
         return rns_address.replace(self.default_folder, "~")
 
     def autosave_resources(self):
-        return bool(self.save_to_den and self.token)
+        return bool(self.autosave and self.token)
 
     def request_headers(
         self, resource_address: str = None, headers: dict = None
