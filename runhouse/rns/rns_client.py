--- conflicted
+++ resolved
@@ -200,13 +200,7 @@
             headers=headers,
         )
         if resp.status_code != 200:
-<<<<<<< HEAD
-            raise Exception(f"Failed to grant access: {json.loads(resp.content)}")
-=======
-            raise Exception(
-                f"Failed to grant access and notify users: {load_resp_content(resp)}"
-            )
->>>>>>> 2980c95d
+            raise Exception(f"Failed to grant access: {load_resp_content(resp)}")
 
         resp_data: dict = read_resp_data(resp)
         added_users: dict = resp_data.get("added_users", {})
