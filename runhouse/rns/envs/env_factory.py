--- conflicted
+++ resolved
@@ -38,21 +38,12 @@
         >>> env = rh.env(reqs=["reqs:./"], name="myenv")
         >>>
         >>> # conda env, see also rh.conda_env
-<<<<<<< HEAD
-        >>> conda_dict = {"name": "conda_env", "channels": ["conda-forge"], "dependencies": ["python=3.10.0"]}
-        >>> env = rh.env(conda_env=conda_dict)
-
-        >>> # Load env from above
-        >>> rh.env(name="resource_name", dryrun=True)
-
-=======
         >>> conda_env_dict =
         >>>     {"name": "new-conda-env", "channels": ["defaults"], "dependencies": "pip", {"pip": "diffusers"})
         >>> conda_env = rh.env(conda_env=conda_env_dict)             # from a dict
         >>> conda_env = rh.env(conda_env="conda_env.yaml")           # from a yaml file
         >>> conda_env = rh.env(conda_env="local-conda-env-name")     # from a existing local conda env
         >>> conda_env = rh.env(conda_env="conda_env.yaml", reqs=["pip:/accelerate"])   # with additional reqs
->>>>>>> 4155d1f4
     """
 
     if not reqs and conda_env is None and setup_cmds is None and name and dryrun:
