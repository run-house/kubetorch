import copy
import json
import logging
import os
import shutil
import subprocess
import tempfile
from pathlib import Path
from typing import Dict, Optional, Union

import fsspec

import sshfs

import runhouse as rh
from runhouse.rh_config import rns_client
from runhouse.rns.api_utils.utils import generate_uuid
from runhouse.rns.resource import Resource
from runhouse.rns.utils.hardware import _current_cluster, _get_cluster_from

fsspec.register_implementation("ssh", sshfs.SSHFileSystem)
# SSHFileSystem is not yet builtin.
# Line above suggested by fsspec devs: https://github.com/fsspec/filesystem_spec/issues/1071

logger = logging.getLogger(__name__)

PROVIDER_FS_LOOKUP = {
    "aws": "s3",
    "gcp": "gs",
    "azure": "abfs",
    "oracle": "ocifs",
    "databricks": "dbfs",
    "github": "github",
}


class Folder(Resource):
    RESOURCE_TYPE = "folder"
    DEFAULT_FS = "file"
    CLUSTER_FS = "ssh"
    DEFAULT_FOLDER_PATH = "/runhouse-folder"
    DEFAULT_CACHE_FOLDER = "~/.cache/runhouse"

    def __init__(
        self,
        name: Optional[str] = None,
        path: Optional[str] = None,
        system: Optional[str] = None,
        dryrun: bool = False,
        local_mount: bool = False,
        data_config: Optional[Dict] = None,
        **kwargs,  # We have this here to ignore extra arguments when calling from from_config
    ):
        """
        Runhouse Folder object.

        .. note::
            To build a folder, please use the factory method :func:`folder`.
        """
        super().__init__(name=name, dryrun=dryrun)

        self._system = None
        self._fsspec_fs = None
        self._fsspec_fs_str = None

        current_cluster_config = _current_cluster(key="config")
        if current_cluster_config and system is None:
            from runhouse.rns.hardware.cluster import Cluster

            self.system = Cluster.from_config(current_cluster_config)
        elif isinstance(system, dict):
            from runhouse.rns.hardware.cluster import Cluster

            self.system = Cluster.from_config(system)
        else:
            self.system = system or self.DEFAULT_FS

        # TODO [DG] Should we ever be allowing this to be None?
        self._path = (
            self.default_path(self.rns_address, system)
            if path is None
            else path
            if isinstance(system, Resource)
            else path
            if Path(path).expanduser().is_absolute()
            else str(Path(rns_client.locate_working_dir()) / path)
        )
        self.data_config = data_config or {}

        self.local_mount = local_mount
        self._local_mount_path = None
        if local_mount:
            self.mount(tmp=True)
        if not self.dryrun:
            self.mkdir()

    def __getstate__(self):
        """Override the pickle method to clear _fsspec_fs before pickling."""
        state = self.__dict__.copy()
        state["_fsspec_fs"] = None
        return state

    @classmethod
    def default_path(cls, rns_address, system):
        from runhouse.rns.hardware import Cluster

        if system == Folder.DEFAULT_FS or isinstance(system, Cluster):
            if rns_address:
                return str(
                    Path.cwd() / rns_client.split_rns_name_and_path(rns_address)[0]
                )  # saves to cwd / name
            return f"{Folder.DEFAULT_CACHE_FOLDER}/{generate_uuid()}"
        else:
            # If no path provided for a remote file system default to its name if provided
            if rns_address:
                name = rns_address[1:].replace("/", "_") + f".{cls.RESOURCE_TYPE}"
                return f"{Folder.DEFAULT_FOLDER_PATH}/{name}"
            return f"{Folder.DEFAULT_FOLDER_PATH}/{generate_uuid()}"

    # ----------------------------------
    @staticmethod
    def from_config(config: dict, dryrun=True):
        """Load config values into the object."""
        if config["system"] == "s3":
            from .s3_folder import S3Folder

            return S3Folder.from_config(config, dryrun=dryrun)
        elif config["system"] == "gs":
            from .gcs_folder import GCSFolder

            return GCSFolder.from_config(config, dryrun=dryrun)
        elif config["system"] == "azure":
            from .azure_folder import AzureFolder

            return AzureFolder.from_config(config, dryrun=dryrun)
        elif isinstance(config["system"], dict):
            from runhouse.rns.hardware import Cluster

            config["system"] = Cluster.from_config(config["system"], dryrun=dryrun)
        return Folder(**config, dryrun=dryrun)

    @classmethod
    def _check_for_child_configs(cls, config):
        """Overload by child resources to load any resources they hold internally."""
        system = config["system"]
        if isinstance(system, str) and rns_client.exists(system):
            # if the system is set to a cluster
            cluster_config: dict = rns_client.load_config(name=system)
            if not cluster_config:
                raise Exception(f"No cluster config saved for {system}")

            # set the cluster config as the system
            config["system"] = cluster_config
        return config

    @property
    def path(self):
        if self._path is not None:
            if self.system == Folder.DEFAULT_FS:
                return str(Path(self._path).expanduser())
            elif self._fs_str == self.CLUSTER_FS and self._path.startswith("~/"):
                # sftp takes relative paths to the home directory but doesn't understand '~'
                return str(self._path[2:])
            return str(self._path)
        else:
            return None

    @path.setter
    def path(self, path):
        self._path = path
        self._local_mount_path = None

    @property
    def system(self):
        return self._system

    @system.setter
    def system(self, data_source):
        self._system = data_source
        self._fsspec_fs = None

    # Maybe figure out how to free sshfs properly (https://github.com/ronf/asyncssh/issues/112)
    # def __del__(self):
    #     if self.local_mount:
    #         self.unmount()
    #     if self._fsspec_fs and hasattr(self._fsspec_fs, "close"):
    #         self._fsspec_fs.close()

    @property
    def data_config(self):
        if isinstance(self.system, Resource):  # if system is a cluster
            # handle case cluster is itself
            if self.system.on_this_cluster():
                return self._data_config

            if not self.system.address:
                self.system.update_from_sky_status(dryrun=False)
                if not self.system.address:
                    raise ValueError(
                        "Cluster must be started before copying data from it."
                    )
            creds = self.system.ssh_creds()
            config_creds = {
                "host": self.system.address,
                "username": creds["ssh_user"],
                # 'key_filename': str(Path(creds['ssh_private_key']).expanduser())}  # For SFTP
                "client_keys": [
                    str(Path(creds["ssh_private_key"]).expanduser())
                ],  # For SSHFS
                "connect_timeout": "3s",
            }
            ret_config = self._data_config.copy()
            ret_config.update(config_creds)
            return ret_config
        return self._data_config

    @data_config.setter
    def data_config(self, data_config):
        self._data_config = data_config
        self._fsspec_fs = None

    @property
    def _fs_str(self):
        if isinstance(self.system, Resource):  # if system is a cluster
            if self.system.on_this_cluster():
                return self.DEFAULT_FS
            return self.CLUSTER_FS
        else:
            return self.system

    @property
    def fsspec_fs(self):
        if self._fsspec_fs_str != self._fs_str or self._fsspec_fs is None:
            self._fsspec_fs_str = self._fs_str
            self._fsspec_fs = fsspec.filesystem(self._fsspec_fs_str, **self.data_config)
        return self._fsspec_fs

    @property
    def local_path(self):
        if self.is_local():
            return self._local_mount_path or str(Path(self.path).expanduser())
        else:
            return None

    def is_writable(self):
        # If the filesystem hasn't overridden mkdirs, it's a no-op and the filesystem is probably readonly
        # (e.g. https://filesystem-spec.readthedocs.io/en/latest/_modules/fsspec/implementations/github.html).
        # In that case, we should just create a new folder in the default
        # location and add it as a child to the parent folder.
        return self.fsspec_fs.__class__.mkdirs == fsspec.AbstractFileSystem.mkdirs

    def mv(
        self, system, path: Optional[str] = None, data_config: Optional[dict] = None
    ) -> None:
        """Move the folder to a new filesystem."""
        # TODO [DG] create get_default_path for system method to be shared
        if path is None:
            path = "rh/" + self.rns_address
        data_config = data_config or {}
        with fsspec.open(self.fsspec_url, **self.data_config) as src:
            with fsspec.open(f"{system}://{path}", **data_config) as dest:
                # NOTE For packages, maybe use the `ignore` param here to only copy python files.
                new_path = shutil.move(src, dest)
        self.path = new_path
        self.system = system
        self.data_config = data_config or {}

    def to(
        self,
        system: Union[str, "Cluster"],
        path: Optional[str] = None,
        data_config: Optional[dict] = None,
    ):
        """Copy the folder to a new filesystem, and return a new Folder object pointing to the new location."""
        if system == "here":
            current_cluster_config = _current_cluster(key="config")
            if current_cluster_config:
                from runhouse.rns.hardware.cluster import Cluster

                system = Cluster.from_config(current_cluster_config)
            else:
                system = "file"
            path = str(Path.cwd() / self.path.split("/")[-1]) if path is None else path

        path = str(
            path or self.default_path(self.rns_address, system)
        )  # Make sure it's a string and not a Path

        system_str = getattr(
            system, "name", system
        )  # Use system.name if available, i.e. system is a cluster
        logging.info(
            f"Copying folder from {self.fsspec_url} to: {system_str}, with path: {path}"
        )

        # to_local, to_cluster and to_data_store are also overridden by subclasses to dispatch
        # to more performant cloud-specific APIs
        from runhouse.rns.hardware import Cluster

        system = _get_cluster_from(system)

        if system == "file":
            return self.to_local(dest_path=path, data_config=data_config)
        elif isinstance(system, Cluster):  # If system is a cluster
            return self.to_cluster(dest_cluster=system, path=path)
        elif system in ["s3", "gs", "azure"]:
            return self.to_data_store(
                system=system, data_store_path=path, data_config=data_config
            )
        else:
            self.fsspec_copy(system, path, data_config)
            new_folder = copy.deepcopy(self)
            new_folder.path = path
            new_folder.system = system
            new_folder.data_config = data_config or {}
            return new_folder

    def fsspec_copy(self, system: str, path: str, data_config: dict):
        """Copy the fsspec filesystem to the given new filesystem and path."""
        # Fallback for other fsspec filesystems, but very slow:
        if self.is_local():
            self.fsspec_fs.put(self.path, f"{system}://{path}", recursive=True)
        else:
            # This is really really slow, maybe use skyplane, as follows:
            # src_url = f'local://{self.path}' if self.is_local() else self.fsspec_url
            # subprocess.run(['skyplane', 'sync', src_url, f'{system}://{path}'])

            # FYI: from https://github.com/fsspec/filesystem_spec/issues/909
            # Maybe copy chunks https://github.com/fsspec/filesystem_spec/issues/909#issuecomment-1204212507
            src = fsspec.get_mapper(self.fsspec_url, create=False, **self.data_config)
            dest = fsspec.get_mapper(f"{system}://{path}", create=True, **data_config)
            # dest.system.mkdir(dest.root, create_parents=True)
            import tqdm

            for k in tqdm.tqdm(src):
                # NOTE For packages, maybe use the `ignore` param here to only copy python files.
                dest[k] = src[k]
                # dst.write(src.read())

    def destination_folder(
        self,
        dest_path: str,
        dest_system: Optional[str] = "file",
        data_config: Optional[dict] = None,
    ):
        """Returns a new Folder object pointing to the destination folder."""
        new_folder = copy.deepcopy(self)
        new_folder.path = dest_path
        new_folder.system = dest_system
        new_folder.data_config = data_config or {}
        return new_folder

    def to_local(self, dest_path: str, data_config: dict):
        """Copies folder to local."""
        from runhouse.rns.hardware import Cluster

        if (
            self._fs_str == "file"
        ):  # Also covers the case where we're on the cluster at system
            # Simply move the files within local system
            shutil.copytree(src=self.path, dst=dest_path)
        elif isinstance(self.system, Cluster):
            return self._cluster_to_local(cluster=self.system, dest_path=dest_path)
        else:
            self.fsspec_copy("file", dest_path, data_config)

        return self.destination_folder(
            dest_path=dest_path, dest_system="file", data_config=data_config
        )

    def to_data_store(
        self,
        system: str,
        data_store_path: Optional[str] = None,
        data_config: Optional[dict] = None,
    ):
        """Local or cluster to blob storage."""
        from runhouse.rns.hardware import Cluster

        local_folder_path = self.path

        folder_config = self.config_for_rns
        folder_config["system"] = system
        folder_config["path"] = data_store_path
        folder_config["data_config"] = data_config
        new_folder = Folder.from_config(folder_config)

        if (
            self._fs_str == "file"
        ):  # Also covers the case where we're on the cluster at system
            new_folder.upload(src=local_folder_path)
        elif isinstance(self.system, Cluster):
            self.system.run(
                [new_folder.upload_command(src=local_folder_path, dest=new_folder.path)]
            )
        else:
            self.fsspec_copy("file", data_store_path, data_config)

        return new_folder

    @staticmethod
    def rsync(local, remote, data_config, up=True):
        """Rsync local folder to remote."""
        dest_str = f'{data_config["username"]}@{data_config["host"]}:{remote}'
        src_str = local
        if not up:
            src_str, dest_str = dest_str, src_str
        subprocess.check_call(
            f"rsync {src_str} {dest_str} "
            f'--password_file {data_config["key_filename"]}'
        )

    def mkdir(self):
        """Create the folder in specified file system if it doesn't already exist."""
        folder_path = self.path
        if Path(os.path.basename(folder_path)).suffix != "":
            folder_path = str(Path(folder_path).parent)

        logging.info(
            f"Creating new {self._fs_str} folder if it does not already exist in path: {folder_path}"
        )
        self.fsspec_fs.mkdirs(folder_path, exist_ok=True)

    def mount(self, path: Optional[str] = None, tmp: bool = False) -> str:
        """Mount the folder locally."""
        # TODO check that fusepy and FUSE are installed
        if tmp:
            self._local_mount_path = tempfile.mkdtemp()
        else:
            self._local_mount_path = path
        remote_fs = self.fsspec_fs
        fsspec.fuse.run(
            fs=remote_fs, path=self.path, mount_point=self._local_mount_path
        )
        return self._local_mount_path

    def to_cluster(self, dest_cluster, path=None, mount=False):
        """Copy the folder from a file or cluster source onto a destination cluster."""
        if not dest_cluster.address:
            raise ValueError("Cluster must be started before copying data to it.")

        # Create tmp_mount if needed
        if not self.is_local() and mount:
            self.mount(tmp=True)

        dest_path = path or f"~/{Path(self.path).name}"

        # Need to add slash for rsync to copy the contents of the folder
        dest_folder = copy.deepcopy(self)
        dest_folder.path = dest_path
        dest_folder.system = dest_cluster

        if self._fs_str == "file":  # Includes case where we're on the cluster
            dest_cluster.rsync(source=self.path, dest=dest_path, up=True, contents=True)

        elif isinstance(self.system, Resource):
            src_path = self.path

            cluster_creds = self.system.ssh_creds()
            creds_file = cluster_creds["ssh_private_key"]

            dest_cluster.run([f"mkdir -p {dest_path}"])
            command = (
                f"rsync -Pavz --filter='dir-merge,- .gitignore' -e \"ssh -i '{creds_file}' "
                f"-o StrictHostKeyChecking=no -o IdentitiesOnly=yes -o ExitOnForwardFailure=yes "
                f"-o ServerAliveInterval=5 -o ServerAliveCountMax=3 -o ConnectTimeout=30s -o ForwardAgent=yes "
                f'-o ControlMaster=auto -o ControlPersist=300s" {src_path}/ {dest_cluster.address}:{dest_path}'
            )
            status_codes = self.system.run([command])
            if status_codes[0][0] != 0:
                raise Exception(
                    f"Error syncing folder to destination cluster ({dest_cluster.name}). "
                    f"Make sure the source cluster ({self.system.name}) has the necessary provider keys "
                    f"loaded in path: {creds_file}. "
                    f"For example: `rh.Secrets.to({self.system.name}, providers=['aws'])`"
                )
        else:
            raise TypeError(
                f"`to_cluster` not supported for filesystem type {type(self.system)}"
            )

        return dest_folder

    def _cluster_to_local(self, cluster, dest_path):
        """Create a local folder with dest_path from the cluster.

        This function rsyncs down the data and return a folder with system=='file'.
        """
        if not cluster.address:
            raise ValueError("Cluster must be started before copying data from it.")
        Path(dest_path).expanduser().mkdir(parents=True, exist_ok=True)
        cluster.rsync(
            source=self.path,
            dest=str(Path(dest_path).expanduser()),
            up=False,
            contents=True,
        )
        new_folder = copy.deepcopy(self)
        new_folder.path = dest_path
        new_folder.system = "file"
        # Don't need to do anything with _data_config because cluster creds are injected virtually through the
        # data_config property
        return new_folder

    def is_local(self):
        """Whether the folder is on the local filesystem."""
        return (
            self._fs_str == "file"
            and self.path is not None
            and Path(self.path).expanduser().exists()
        ) or self._local_mount_path

    def upload(self, src: str, region: Optional[str] = None):
        """Upload a folder to a remote bucket."""
        raise NotImplementedError

    def upload_command(self, src: str, dest: str):
        """CLI command for uploading folder to remote bucket. Needed when uploading a folder from a cluster."""
        raise NotImplementedError

    def run_upload_cli_cmd(self, sync_dir_command: str, access_denied_message: str):
        """Uploads a folder to a remote bucket.
        Based on the CLI command skypilot uses to upload the folder"""
        from sky.data.data_utils import run_upload_cli

        run_upload_cli(
            command=sync_dir_command,
            access_denied_message=access_denied_message,
            bucket_name=self.bucket_name_from_path(self.path),
        )

    def download(self, dest):
        raise NotImplementedError

    def download_command(self, src, dest):
        """CLI command for downloading folder from remote bucket. Needed when downloading a folder to a cluster."""
        raise NotImplementedError

    @property
    def config_for_rns(self):
        config = super().config_for_rns
        config_attrs = ["local_mount", "data_config"]
        self.save_attrs_to_config(config, config_attrs)

        if self.system == Folder.DEFAULT_FS:
            # If folder is local check whether path is relative, and if so take it relative to the working director
            # rather than to the home directory. If absolute, it's left alone.
            config["path"] = (
                self._path_relative_to_rh_workdir(self.path) if self.path else None
            )
        else:
            # if not a local filesystem save path as is (e.g. bucket/path)
            config["path"] = self.path

        if isinstance(self.system, Resource):  # If system is a cluster
            config["system"] = self._resource_string_for_subconfig(self.system)
        else:
            config["system"] = self.system

        return config

    def _save_sub_resources(self):
        if isinstance(self.system, Resource):
            self.system.save()

    @staticmethod
    def _path_relative_to_rh_workdir(path):
        rh_workdir = Path(rns_client.locate_working_dir())
        try:
            return str(Path(path).relative_to(rh_workdir))
        except ValueError:
            return path

    @property
    def fsspec_url(self):
        """Generate the FSSpec URL using the file system and path of the folder"""
        if self.path.startswith("/") and self._fs_str not in [
            rns_client.DEFAULT_FS,
            self.CLUSTER_FS,
        ]:
            return f"{self._fs_str}:/{self.path}"
        else:
            # For local, ssh / sftp filesystems we need both slashes
            # e.g.: 'ssh:///home/ubuntu/.cache/runhouse/tables/dede71ef83ce45ffa8cb27d746f97ee8'
            return f"{self._fs_str}://{self.path}"

    def ls(self, full_paths: bool = True):
        """List the contents of the folder"""
        paths = self.fsspec_fs.ls(path=self.path) if self.path else []
        if full_paths:
            return paths
        else:
            return [Path(path).name for path in paths]

    def resources(self, full_paths: bool = False, resource_type: str = None):
        """List the resources in the *RNS* folder."""
        # TODO allow '*' wildcard for listing all resources (and maybe other wildcard things)
        try:
            resources = [
                path for path in self.ls() if (Path(path) / "config.json").exists()
            ]
        except FileNotFoundError:
            return []

        if full_paths:
            return [self.rns_address + "/" + Path(path).stem for path in resources]
        else:
            return [Path(path).stem for path in resources]

    @property
    def rns_address(self):
        """Traverse up the filesystem until reaching one of the directories in rns_base_folders,
        then compute the relative path to that.
        """
        # TODO Maybe later, account for folders along the path with a different RNS name.

        if self.name is None:  # Anonymous folders have no rns address
            return None

        # Only should be necessary when a new base folder is being added (therefore isn't in rns_base_folders yet)
        if self._rns_folder:
            return str(Path(self._rns_folder) / self.name)

        if self.path in rns_client.rns_base_folders.values():
            if self._rns_folder:
                return self._rns_folder + "/" + self.name
            else:
                return rns_client.default_folder + "/" + self.name

        segment = Path(self.path)
        while (
            str(segment) not in rns_client.rns_base_folders.values()
            and not segment == Path.home()
            and not segment == segment.parent
        ):
            segment = segment.parent

        if (
            segment == Path.home() or segment == segment.parent
        ):  # TODO throw an error instead?
            return rns_client.default_folder + "/" + self.name
        else:
            base_folder = Folder(path=str(segment), dryrun=True)
            base_folder_path = base_folder.rns_address
            relative_path = str(Path(self.path).relative_to(base_folder.path))
            return base_folder_path + "/" + relative_path

    def contains(self, name_or_path) -> bool:
        """Whether path of a Folder exists locally."""
        path, system = self.locate(name_or_path)
        return path is not None

    def locate(self, name_or_path) -> (str, str):
        """Locate the local path of a Folder given an rns path."""
        # Note: Keep in mind we're using both _rns_ path and physical path logic below. Be careful!

        # If the path is already given relative to the current folder:
        if (Path(self.path) / name_or_path).exists():
            return str(Path(self.path) / name_or_path), self.system

        # If name or path uses ~/ or ./, need to resolve with folder path
        abs_path = rns_client.resolve_rns_path(name_or_path)
        rns_path = self.rns_address

        # If this folder is anonymous, it has no rns contents
        if rns_path is None:
            return None, None

        if abs_path == rns_path:
            return self.path, self.system
        try:
            child_path = Path(self.path) / Path(abs_path).relative_to(rns_path)
            if child_path.exists():
                return str(child_path), self.system
        except ValueError:
            pass

        # Last resort, recursively search inside sub-folders and children.

        segments = abs_path.lstrip("/").split("/")
        if len(segments) == 1:
            return (
                None,
                None,
            )  # If only a single element, would have been found in ls above.

        # Look for lowest folder in the path that exists in filesystem, and recurse from that folder
        greatest_common_folder = Path(self.path)
        i = 0
        for i, seg in enumerate(segments):
            if not (greatest_common_folder / seg).exists():
                break
            greatest_common_folder = greatest_common_folder / seg
        if not str(greatest_common_folder) == self.path:
            return Folder(
                path=str(greatest_common_folder), system=self.system, dryrun=True
            ).locate("/".join(segments[i + 1 :]))

        return None, None

    def open(self, name, mode="rb", encoding=None):
        """Returns an fsspec file, which must be used as a content manager to be opened.

        Example:
            >>> with my_folder.open('obj_name') as my_file:
            >>>        pickle.from_system(my_file)
        """
        return self.fsspec_fs.open(self.path + "/" + name, mode=mode, encoding=encoding)

    def get(self, name, mode="rb", encoding=None):
        """Returns the contents of a file as a string or bytes."""
        with self.open(name, mode=mode, encoding=encoding) as f:
            return f.read()

    # TODO [DG] fix this to follow the correct convention above
    def get_all(self):
        # TODO add docs for this
        # TODO we're not closing these, do we need to extract file-like objects so we can close them?
        return fsspec.open_files(self.fsspec_url, mode="rb", **self.data_config)

    def exists_in_system(self):
        """Whether the folder exists in the filesystem."""
        return self.fsspec_fs.exists(
            self.fsspec_url
        ) or rh.rns.top_level_rns_fns.exists(self.path)

<<<<<<< HEAD
    def delete_in_system(self, path: Optional[str] = None):
        """Delete from file system. Note: will remove the folder and all its contents."""
        try:
            self.fsspec_fs.rm(path or self.path, recursive=True)
=======
    def delete_in_system(self):
        """Delete all contents in folder from file system."""
        try:
            self.fsspec_fs.rm(self.path, recursive=True)
>>>>>>> 25048cc7
        except FileNotFoundError:
            pass

    def rm(self, name, recursive: bool = True):
        """Remove a resource from the folder."""
        try:
            self.fsspec_fs.rm(self.fsspec_url + "/" + name, recursive=recursive)
        except FileNotFoundError:
            pass

    def put(self, contents, overwrite=False, as_json=False):
        """Put given contents in folder. Contents must be one of the following:

        - Dict with keys being the file names (without full paths) and values being the file-like objects to write

        - Resource

        - List of Resources.

        If ``as_json`` is set to ``True`` will dump the contents as json. By default expects data to be encoded.
        """
        # TODO create the bucket if it doesn't already exist
        # Handle lists of resources just for convenience
        if isinstance(contents, list):
            for resource in contents:
                self.put(resource, overwrite=overwrite)
            return

        if isinstance(contents, Folder):
            if not self.is_writable():
                raise RuntimeError(
                    f"Cannot put files into non-writable folder {self.name or self.path}"
                )
            if contents.path is None:  # Should only be the case when Folder is created
                contents.path = self.path + "/" + contents.name
                contents.system = self.system
                # The parent can be anonymous, e.g. the 'rh' folder.
                # TODO not sure if this should be allowed - if parent folder has no rns address, why would child
                # just be put into the default rns folder?
                # TODO If the base is named later, figure out what to do with the contents (rename, resave, etc.).
                if self.rns_address is None:
                    contents.rns_path = rns_client.default_folder + "/" + contents.name
                    rns_client.rns_base_folders.update(
                        {contents.rns_address: contents.path}
                    )
                # We don't need to call .save here to write down because it will be called at the end of the
                # folder or resource constructor
            else:
                if contents.name is None:  # Anonymous resource
                    i = 1
                    new_name = contents.RESOURCE_TYPE + str(i)
                    # Resolve naming conflicts if necessary
                    while rns_client.exists(self.path + "/" + new_name):
                        i += 1
                        new_name = contents.RESOURCE_TYPE + str(i)
                else:
                    new_name = contents.name

                # NOTE For intercloud transfer, we should use Skyplane
                with fsspec.open(
                    self.fsspec_url + "/" + new_name, **self.data_config
                ) as dest:
                    with fsspec.open(
                        contents.fsspec_url, **contents.data_config
                    ) as src:
                        # NOTE For packages, maybe use the `ignore` param here to only copy python files.
                        shutil.move(src, dest)
            return

        if not isinstance(contents, dict):
            raise TypeError(
                "`files` argument to `.put` must be Resource, list of Resources, or dict mapping "
                "filenames to file-like-objects"
            )

        if overwrite is False:
            folder_contents = self.resources()
            intersection = set(folder_contents).intersection(set(contents.keys()))
            if intersection != set():
                raise FileExistsError(
                    f"File(s) {intersection} already exist(s) at path"
                    f"{self.path}, cannot save them without overwriting."
                )
        # TODO figure out default behavior for not overwriting but still saving
        # if not overwrite:
        #     time = datetime.today().strftime('%Y-%m-%d_%H:%M:%S')
        #     self.data_url = self.data_url + time or time
        filenames = list(contents)
        write_mode = "w" if as_json else "wb"
        fss_files = fsspec.open_files(
            self.fsspec_url + "/*",
            mode=write_mode,
            **self.data_config,
            num=len(contents),
            name_function=filenames.__getitem__,
        )
        for (fss_file, raw_file) in zip(fss_files, contents.values()):
            with fss_file as f:
                if as_json:
                    json.dump(raw_file, f)
                else:
                    f.write(raw_file)

    @staticmethod
    def bucket_name_from_path(path: str) -> str:
        """Extract the bucket name from a path (e.g. '/my-bucket/my-folder/my-file.txt' -> 'my-bucket')"""
        return Path(path).parts[1]


def folder(
    name: Optional[str] = None,
    path: Optional[Union[str, Path]] = None,
    system: Optional[str] = None,
    dryrun: bool = False,
    local_mount: bool = False,
    data_config: Optional[Dict] = None,
    load: bool = True,
) -> Folder:
    """Creates a Runhouse folder object, which can be used to interact with the folder at the given path.

    Args:
        name (Optional[str]): Name to give the folder, to be re-used later on.
        path (Optional[str or Path]): Path (or path) that the folder is located at.
        system (Optional[str]): File system. Currently this must be one of:
            [``file``, ``github``, ``sftp``, ``ssh``, ``s3``, ``gs``, ``azure``].
            We are working to add additional file system support.
        dryrun (bool): Whether to create the Folder if it doesn't exist, or load a Folder object as a dryrun.
            (Default: ``False``)
        local_mount (bool): Whether or not to mount the folder locally. (Default: ``False``)
        data_config (Optional[Dict]): The data config to pass to the underlying fsspec handler.
        load (bool): Whether to load an existing config for the Folder. (Default: ``True``)

    Returns:
        Folder: The resulting folder.

    Example:
        >>> rh.folder(name='training_imgs', path='remote_directory/images', system='s3')
    """
    # TODO [DG] Include loud warning that relative paths are relative to the git root / working directory!

    config = rns_client.load_config(name) if load else {}
    config["name"] = name or config.get("rns_address", None) or config.get("name")
    config["path"] = path or config.get("path")
    config["local_mount"] = local_mount or config.get("local_mount")
    config["data_config"] = data_config or config.get("data_config")

    file_system = system or config.get("system") or Folder.DEFAULT_FS
    config["system"] = file_system
    if isinstance(file_system, str):
        if file_system in ["file", "github", "sftp", "ssh"]:
            new_folder = Folder.from_config(config, dryrun=dryrun)
        elif file_system == "s3":
            from .s3_folder import S3Folder

            new_folder = S3Folder.from_config(config, dryrun=dryrun)
        elif file_system == "gs":
            from .gcs_folder import GCSFolder

            new_folder = GCSFolder.from_config(config, dryrun=dryrun)
        elif file_system == "azure":
            from .azure_folder import AzureFolder

            new_folder = AzureFolder.from_config(config, dryrun=dryrun)
        elif file_system in fsspec.available_protocols():
            logger.warning(
                f"fsspec file system {file_system} not officially supported. Use at your own risk."
            )
            new_folder = Folder.from_config(config, dryrun=dryrun)
        elif isinstance(_get_cluster_from(file_system), Resource):
            config["system"] = _get_cluster_from(file_system)
        else:
            raise ValueError(
                f"File system {file_system} not found. Have you installed the "
                f"necessary packages for this fsspec protocol? (e.g. s3fs for s3). If the file system "
                f"is a cluster (ex: /my-user/rh-cpu), make sure the cluster config has been saved."
            )

    # If cluster is passed as the system.
    if isinstance(config["system"], dict) or isinstance(
        config["system"], Resource
    ):  # if system is a cluster
        new_folder = Folder.from_config(config, dryrun=dryrun)

    return new_folder<|MERGE_RESOLUTION|>--- conflicted
+++ resolved
@@ -724,17 +724,10 @@
             self.fsspec_url
         ) or rh.rns.top_level_rns_fns.exists(self.path)
 
-<<<<<<< HEAD
     def delete_in_system(self, path: Optional[str] = None):
-        """Delete from file system. Note: will remove the folder and all its contents."""
+        """Delete all contents in folder from file system. Note: will remove the folder and all its contents."""
         try:
             self.fsspec_fs.rm(path or self.path, recursive=True)
-=======
-    def delete_in_system(self):
-        """Delete all contents in folder from file system."""
-        try:
-            self.fsspec_fs.rm(self.path, recursive=True)
->>>>>>> 25048cc7
         except FileNotFoundError:
             pass
 
