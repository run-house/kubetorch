--- conflicted
+++ resolved
@@ -21,7 +21,6 @@
 
 import runhouse as rh
 from runhouse.logger import get_logger
-
 from runhouse.rns.defaults import req_ctx
 from runhouse.rns.utils.api import generate_uuid, ResourceVisibility
 from runhouse.utils import (
@@ -241,7 +240,6 @@
         self._kv_store: Dict[Any, Any] = None
         self._telemetry_agent = None
         self._tracer = None
-<<<<<<< HEAD
 
     ##############################################
     # Telemetry
@@ -253,7 +251,7 @@
             and not os.getenv("disable_observability", False)
             and self._telemetry_agent is None
         ):
-            self._telemetry_agent = self._initialize_telemetry_agent()
+            self._telemetry_agent = self.initialize_telemetry_agent()
         return self._telemetry_agent
 
     @property
@@ -262,7 +260,8 @@
             self._tracer = self._initialize_tracer()
         return self._tracer
 
-    def _initialize_telemetry_agent(self):
+    @staticmethod
+    def initialize_telemetry_agent():
         from runhouse.servers.telemetry import TelemetryAgentReceiver
 
         try:
@@ -275,57 +274,17 @@
             return None
 
     def _initialize_tracer(self):
-        from runhouse.servers.telemetry.telemetry_agent import (
-            default_resource,
-            ErrorCapturingExporter,
-        )
-
-        trace.set_tracer_provider(TracerProvider(resource=default_resource()))
-        tracer = trace.get_tracer(__name__)
-
-        # Export to local agent, which handles sending to the backend collector
-        endpoint = f"localhost:{self.telemetry_agent.agent_config.grpc_port}"
-
-        otlp_exporter = OTLPSpanExporter(endpoint=endpoint, insecure=True)
-        error_capturing_exporter = ErrorCapturingExporter(otlp_exporter)
-        span_processor = BatchSpanProcessor(error_capturing_exporter)
-=======
-
-    ##############################################
-    # Telemetry
-    ##############################################
-    @property
-    def telemetry_agent(self):
-        if (
-            rh.here.on_this_cluster()
-            and not os.getenv("disable_observability", False)
-            and self._telemetry_agent is None
-        ):
-            self._telemetry_agent = self._initialize_telemetry_agent()
-        return self._telemetry_agent
-
-    @property
-    def tracer(self):
-        if self.telemetry_agent and self._tracer is None:
-            self._tracer = self._initialize_tracer()
-        return self._tracer
-
-    def _initialize_telemetry_agent(self):
-        from runhouse.servers.telemetry import TelemetryAgentReceiver
-
-        try:
-            ta = TelemetryAgentReceiver()
-            ta.start()
-            return ta
-
-        except Exception as e:
-            logger.warning(f"Failed to start telemetry agent: {e}")
-            return None
-
-    def _initialize_tracer(self):
-        from runhouse.servers.telemetry.telemetry_agent import default_resource
-
-        resource = default_resource()
+        from runhouse.globals import rns_client
+        from runhouse.servers.telemetry import (
+            ResourceAttributes,
+            TelemetryAgentReceiver,
+        )
+
+        resource_attributes = ResourceAttributes(
+            username=rns_client.username, cluster_name=self.cluster_config.get("name")
+        )
+        resource = TelemetryAgentReceiver.default_resource(resource_attributes)
+
         trace.set_tracer_provider(TracerProvider(resource=resource))
         tracer = trace.get_tracer(__name__)
 
@@ -335,7 +294,6 @@
         # Capture spans and add them to an internal buffer to be exported to the local agent receiver automatically
         otlp_exporter = OTLPSpanExporter(endpoint=endpoint, insecure=True)
         span_processor = BatchSpanProcessor(otlp_exporter)
->>>>>>> 0056cfd8
 
         trace.get_tracer_provider().add_span_processor(span_processor)
 
