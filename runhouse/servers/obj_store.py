import asyncio
import copy
import inspect
import json
import logging
import os
import time
import uuid
from enum import Enum
from functools import wraps
from typing import Any, Dict, List, Optional, Set, Union

import ray

from opentelemetry import trace
from opentelemetry.exporter.otlp.proto.grpc.trace_exporter import OTLPSpanExporter
from opentelemetry.sdk.trace import TracerProvider
from opentelemetry.sdk.trace.export import BatchSpanProcessor

from pydantic import BaseModel

import runhouse as rh
from runhouse.logger import get_logger

from runhouse.rns.defaults import req_ctx
from runhouse.rns.utils.api import generate_uuid, ResourceVisibility
from runhouse.utils import (
    arun_in_thread,
    generate_default_name,
    LogToFolder,
    sync_function,
)

logger = get_logger(__name__)


class RaySetupOption(str, Enum):
    GET_OR_FAIL = "get_or_fail"
    TEST_PROCESS = "test_process"


class ClusterServletSetupOption(str, Enum):
    GET_OR_CREATE = "get_or_create"
    GET_OR_FAIL = "get_or_fail"
    FORCE_CREATE = "force_create"


class ObjStoreError(Exception):
    pass


class RunhouseStopIteration(Exception):
    pass


class ActiveFunctionCallInfo(BaseModel):
    key: str
    method_name: str
    request_id: str
    start_time: float


class NoLocalObjStoreError(ObjStoreError):
    def __init__(self, *args):
        super().__init__("No local object store exists; cannot perform operation.")


def get_cluster_servlet(
    create_if_not_exists: bool = False,
    runtime_env: Optional[Dict] = None,
):
    from runhouse.servers.cluster_servlet import ClusterServlet

    if not ray.is_initialized():
        raise ConnectionError("Ray is not initialized.")

    # Previously used list_actors here to avoid a try/except, but it is finicky
    # when there are several Ray clusters running. In tests, we typically run multiple
    # clusters, so let's avoid this.
    try:
        cluster_servlet = ray.get_actor("cluster_servlet", namespace="runhouse")
    except ValueError:
        cluster_servlet = None

    # Ensure the ClusterServlet starts on the head node, per
    # https://discuss.ray.io/t/how-to-ensure-actor-is-running-on-the-same-node-only/2083/3
    current_ip = ray.get_runtime_context().worker.node_ip_address
    if cluster_servlet is None and create_if_not_exists:
        cluster_servlet = (
            ray.remote(ClusterServlet)
            .options(
                name="cluster_servlet",
                get_if_exists=True,
                lifetime="detached",
                namespace="runhouse",
                max_concurrency=1000,
                resources={f"node:{current_ip}": 0.001},
                num_cpus=0,
                runtime_env=runtime_env,
            )
            .remote()
        )

        # Make sure cluster servlet is actually initialized
        ray.get(cluster_servlet.aget_cluster_config.remote())

    return cluster_servlet


def context_wrapper(func):
    @wraps(func)
    async def wrapper(self, *args, **kwargs):
        ctx_token = None
        try:
            if not req_ctx.get():
                ctx_token = await self.apopulate_ctx_locally()

            res = await func(self, *args, **kwargs)
        except Exception as e:
            raise e
        finally:
            if ctx_token:
                self.unset_ctx(ctx_token)

        return res

    return wrapper


def trace_method():
    def decorator(func):
        @wraps(func)
        async def wrapper(self, *args, **kwargs):
            tracer = self.tracer
            if tracer is None:
                return await func(self, *args, **kwargs)

            span_id = kwargs.pop("span_id", None) or generate_uuid()
            span_name = f"{self.__class__.__name__}.{func.__name__}"
            func_name = func.__name__
            cluster_config = self.cluster_config

            try:
                from opentelemetry.trace.status import Status, StatusCode

                with tracer.start_as_current_span(span_name) as span:
                    try:
                        span.set_attribute("function_name", func_name)
                        span.set_attribute("span_id", span_id)
                        for k, v in cluster_config.items():
                            if isinstance(v, rh.Resource):
                                v = {
                                    "name": v.name,
                                    "rns_address": v.rns_address,
                                    "resource_type": v.RESOURCE_TYPE,
                                }
                            span_key = f"rh.{k}"
                            try:
                                json_value = json.dumps(v)
                                span.set_attribute(span_key, json_value)
                            except TypeError:
                                # If the value is not JSON serializable, convert it to a string
                                span.set_attribute(span_key, str(v))

                        # Set attributes for arguments
                        sig = inspect.signature(func)
                        param_names = list(sig.parameters.keys())
                        # Ignore the 'self' arg
                        for i, arg in enumerate(args, start=1):
                            if i < len(param_names):
                                span.set_attribute(param_names[i], str(arg))
                        for arg_name, arg_value in kwargs.items():
                            span.set_attribute(arg_name, str(arg_value))

                        # Manually add log to the span
                        span.add_event(f"Starting execution for func: {func_name}")

                        result = await func(self, *args, **kwargs)

                        # Add another log event for successful execution
                        span.add_event(f"Finished execution for func: {func_name}")
                        span.set_status(Status(StatusCode.OK))
                        return result

                    except Exception as e:
                        # Log the exception in the span
                        span.add_event(
                            "Exception occurred",
                            {
                                "exception.type": type(e).__name__,
                                "exception.message": str(e),
                            },
                        )
                        span.record_exception(e)
                        span.set_status(Status(StatusCode.ERROR, str(e)))
                        raise Exception

            except Exception as e:
                # Catch any OpenTelemetry-related exceptions
                logger.warning(f"OpenTelemetry error in {func_name}: {e}")

                # Execute the function without tracing
                return await func(self, *args, **kwargs)

        return wrapper

    return decorator


class ObjStore:
    """Class to handle internal IPC and storage for Runhouse.

    We interact with individual Servlets as well as the global ClusterServlet
    via this class.

    The point of this is that this information can
    be accessed by any node in the cluster, as well as any
    process on any node, via this class.

    1. We store the state of the cluster in the ClusterServlet.
    2. We store an auth cache in the ClusterServlet
    3. We interact with a distributed KV store, which is the most in-depth of these use cases.

        The KV store is used to store objects that are shared across the cluster. Each Servlet
        will have its own ObjStore initialized with a servlet name. This means it will have a
        local Python dictionary with its values. However, each ObjStore can also access the other env
        servlets' KV stores, so we can get and put values across the cluster.

        We maintain individual KV stores in each Servlet's memory so that we can access them in-memory
        if functions within that Servlet make key/value requests.
    """

    def __init__(self):
        self.servlet_name: Optional[str] = None
        self.cluster_servlet: Optional[ray.actor.ActorHandle] = None
        self.cluster_config: Optional[Dict[str, Any]] = None
        self.imported_modules = {}
        self.installed_envs = {}  # TODO: consider deleting it?
<<<<<<< HEAD
        self.env_servlet_cache = {}
=======
        self._kv_store: Dict[Any, Any] = None
        self.servlet_cache = {}
>>>>>>> 9ff650f1
        self.active_function_calls = {}
        self._kv_store: Dict[Any, Any] = None
        self._telemetry_agent = None
        self._tracer = None

    ##############################################
    # Telemetry
    ##############################################
    @property
    def telemetry_agent(self):
        if (
            rh.here.on_this_cluster()
            and not os.getenv("disable_observability", False)
            and self._telemetry_agent is None
        ):
            self._telemetry_agent = self.initialize_telemetry_agent()
        return self._telemetry_agent

    @property
    def tracer(self):
        if self.telemetry_agent and self._tracer is None:
            self._tracer = self._initialize_tracer()
        return self._tracer

    @staticmethod
    def initialize_telemetry_agent():
        from runhouse.servers.telemetry import TelemetryAgentReceiver

        try:
            ta = TelemetryAgentReceiver()
            ta.start()
            return ta

        except Exception as e:
            logger.warning(f"Failed to start telemetry agent: {e}")
            return None

    def _initialize_tracer(self):
        from runhouse.globals import rns_client
        from runhouse.servers.telemetry import (
            ResourceAttributes,
            TelemetryAgentReceiver,
        )

        resource_attributes = ResourceAttributes(
            username=rns_client.username, cluster_name=self.cluster_config.get("name")
        )
        resource = TelemetryAgentReceiver.default_resource(resource_attributes)

        trace.set_tracer_provider(TracerProvider(resource=resource))
        tracer = trace.get_tracer(__name__)

        # Export to local agent, which handles sending to the backend collector
        endpoint = f"localhost:{self.telemetry_agent.agent_config.grpc_port}"

        # Capture spans and add them to an internal buffer to be exported to the local agent receiver automatically
        otlp_exporter = OTLPSpanExporter(endpoint=endpoint, insecure=True)
        span_processor = BatchSpanProcessor(otlp_exporter)

        trace.get_tracer_provider().add_span_processor(span_processor)

        return tracer

    # ----------------------------------------------------
    async def ainitialize(
        self,
        servlet_name: Optional[str] = None,
        has_local_storage: bool = False,
        setup_ray: RaySetupOption = RaySetupOption.GET_OR_FAIL,
        ray_address: str = "auto",
        setup_cluster_servlet: ClusterServletSetupOption = ClusterServletSetupOption.GET_OR_CREATE,
        runtime_env: Optional[Dict] = None,
    ):
        # The initialization of the obj_store needs to be in a separate method
        # so the HTTPServer actually initalizes the obj_store,
        # and it doesn't get created and destroyed when
        # caddy runs http_server.py as a module.

        # ClusterServlet essentially functions as a global state/metadata store
        # for all nodes connected to this Ray cluster.

        # If the servlet name is already set, the obj_store has already been initialized
        if self.servlet_name is not None:
            return

        from runhouse.resources.hardware.ray_utils import kill_actors

        # Only if ray is not initialized do we attempt a setup process.
        if not ray.is_initialized():
            if setup_ray == RaySetupOption.TEST_PROCESS:
                # When we run ray.init() with no address provided
                # and no Ray is running, it will start a new Ray cluster,
                # but one that is only exposed to this process. This allows us to
                # run unit tests without starting bare metal Ray clusters on each machine.
                ray.init(
                    ignore_reinit_error=True,
                    logging_level=logging.ERROR,
                    namespace="runhouse",
                )
            else:
                ray.init(
                    address=ray_address,
                    ignore_reinit_error=True,
                    logging_level=logging.ERROR,
                    namespace="runhouse",
                )

        # Now, we expect to be connected to an initialized Ray instance.
        if setup_cluster_servlet == ClusterServletSetupOption.FORCE_CREATE:
            kill_actors(namespace="runhouse", gracefully=False)

        create_if_not_exists = (
            setup_cluster_servlet != ClusterServletSetupOption.GET_OR_FAIL
        )
        self.cluster_servlet = get_cluster_servlet(
            create_if_not_exists=create_if_not_exists,
            runtime_env=runtime_env,
        )
        if self.cluster_servlet is None:
            # TODO: logger.<method> is not printing correctly here when doing `runhouse server start`.
            # Fix this and general logging.
            logger.warning(
                "Warning, cluster servlet is not initialized. Object Store operations will not work."
            )

        # There are 3 operating modes of the KV store:
        # servlet_name is set, has_local_storage is True: This is an Servlet with a local KV store.
        # servlet_name is set, has_local_storage is False: This is an ObjStore class that is not an Servlet,
        #   but wants to proxy its writes to a running Servlet.
        # servlet_name is unset, has_local_storage is False: This is an ObjStore class that by default only looks at
        #   the global KV store and other servlets.
        if not servlet_name and has_local_storage:
            raise ValueError(
                "Must provide a servlet name if the servlet has local storage."
            )

        # There can only be one initialized Servlet with a given name AND with local storage.
        if has_local_storage and servlet_name:
            if await self.ais_servlet_name_initialized(servlet_name):
                raise ValueError(
                    f"There already exists an Servlet with name {servlet_name}."
                )
            else:
                await self.amark_servlet_name_as_initialized(servlet_name)

        self.servlet_name = servlet_name
        self.has_local_storage = has_local_storage
        if self.has_local_storage:
            self._kv_store = {}

        # Store a local copy of the cluster_config here
        self.cluster_config = await self.aget_cluster_config(refresh=True)

        num_gpus = ray.cluster_resources().get("GPU", 0)
        cuda_visible_devices = list(range(int(num_gpus)))
        os.environ["CUDA_VISIBLE_DEVICES"] = ",".join(map(str, cuda_visible_devices))

    def initialize(
        self,
        servlet_name: Optional[str] = None,
        has_local_storage: bool = False,
        setup_ray: RaySetupOption = RaySetupOption.GET_OR_FAIL,
        ray_address: str = "auto",
        setup_cluster_servlet: ClusterServletSetupOption = ClusterServletSetupOption.GET_OR_CREATE,
        runtime_env: Optional[Dict] = None,
    ):
        return sync_function(self.ainitialize)(
            servlet_name,
            has_local_storage,
            setup_ray,
            ray_address,
            setup_cluster_servlet,
            runtime_env,
        )

    def get_process_env(self) -> Optional["Env"]:
        """
        If this is an env servlet object store, then we are within a Runhouse env.
        Return the env so it can be used for Runhouse primitives.
        """
        if self.servlet_name is not None and self.has_local_storage:
            # Each env is stored within itself, I believe
            return self.get(self.servlet_name)

    def get_internal_ips(self):
        """Get list of internal IPs of all nodes in the cluster."""
        cluster_config = self.get_cluster_config()
        if "stable_internal_external_ips" in cluster_config:
            return [
                internal_ip
                for internal_ip, external_ip in cluster_config[
                    "stable_internal_external_ips"
                ]
            ]
        else:
            if not ray.is_initialized():
                raise ConnectionError("Ray is not initialized.")

            cluster_nodes = ray.nodes()
            return [node["NodeManagerAddress"] for node in cluster_nodes]

    ##############################################
    # Generic helpers
    ##############################################
    async def acall_servlet_method(
        self,
        servlet_name: str,
        method: str,
        *args,
        use_servlet_cache: bool = True,
        **kwargs,
    ):
        servlet = self.get_servlet(servlet_name, use_servlet_cache=use_servlet_cache)
        if servlet is None:
            raise ObjStoreError(f"Got None servlet for servlet_name {servlet_name}.")
        try:
            return await ObjStore.acall_actor_method(servlet, method, *args, **kwargs)
        except (ray.exceptions.RayActorError, ray.exceptions.OutOfMemoryError) as e:
            if isinstance(
                e, ray.exceptions.OutOfMemoryError
            ) or "died unexpectedly before finishing this task" in str(e):
                await self.adelete_env_contents(servlet_name)

            raise e

    @staticmethod
    async def acall_actor_method(
        actor: ray.actor.ActorHandle, method: str, *args, **kwargs
    ):
        if actor is None:
            raise ObjStoreError("Attempting to call an actor method on a None actor.")
        return await getattr(actor, method).remote(*args, **kwargs)

    @staticmethod
    def call_actor_method(actor: ray.actor.ActorHandle, method: str, *args, **kwargs):
        if actor is None:
            raise ObjStoreError("Attempting to call an actor method on a None actor.")

        return ray.get(getattr(actor, method).remote(*args, **kwargs))

    def get_servlet(
        self,
        env_name: str,
        create: bool = False,
        raise_ex_if_not_found: bool = False,
        resources: Optional[Dict[str, Any]] = None,
        use_servlet_cache: bool = True,
        **kwargs,
    ):
        # Need to import these here to avoid circular imports
        from runhouse.servers.servlet import Servlet

        if use_servlet_cache and env_name in self.servlet_cache:
            return self.servlet_cache[env_name]

        # It may not have been cached, but does exist
        try:
            existing_actor = ray.get_actor(env_name, namespace="runhouse")
            if use_servlet_cache:
                self.servlet_cache[env_name] = existing_actor
            return existing_actor
        except ValueError:
            # ValueError: Failed to look up actor with name ...
            pass

        # Otherwise, create it
        if create:
            if resources is None:
                resources = {}

            if "node_idx" in resources and ("CPU" in resources or "GPU" in resources):
                raise ValueError(
                    "Cannot specify both node_idx and CPU/GPU resources for an env."
                )

            # Replace node_idx with actual node IP in Ray resources request
            node_idx = resources.pop("node_idx", None)
            if node_idx is not None:
                cluster_ips = self.get_internal_ips()
                if node_idx >= len(cluster_ips):
                    raise ValueError(
                        f"Node index {node_idx} is out of bounds for cluster with {len(cluster_ips)} nodes."
                    )
                resources[f"node:{cluster_ips[node_idx]}"] = 0.001

            # Check if requested resources are available
            available_resources = ray.available_resources()
            for k, v in resources.items():
                if k not in available_resources or available_resources[k] < v:
                    raise Exception(
                        f"Requested resource {k}={v} is not available on the cluster. "
                        f"Available resources: {available_resources}"
                    )

            new_env_actor = (
                ray.remote(Servlet)
                .options(
                    name=env_name,
                    get_if_exists=True,
                    runtime_env=kwargs["runtime_env"]
                    if "runtime_env" in kwargs
                    else None,
                    # Default to 0 CPUs if not specified, Ray will default it to 1
                    num_cpus=resources.pop("CPU", 0),
                    num_gpus=resources.pop("GPU", None),
                    memory=resources.pop("memory", None),
                    resources=resources,
                    lifetime="detached",
                    namespace="runhouse",
                    max_concurrency=1000,
                )
                .remote(env_name=env_name)
            )

            # Make sure servlet is actually initialized
            # ray.get(new_env_actor.register_activity.remote())
            if use_servlet_cache:
                self.servlet_cache[env_name] = new_env_actor
            return new_env_actor

        else:
            if raise_ex_if_not_found:
                raise ObjStoreError(
                    f"Environment {env_name} does not exist. Please send it to the cluster first."
                )
            else:
                return None

    @staticmethod
    def set_ctx(**ctx_args):
        from runhouse.servers.http.http_utils import RequestContext

        ctx = RequestContext(**ctx_args)
        return req_ctx.set(ctx)

    async def apopulate_ctx_locally(self):
        from runhouse.globals import configs

        token = configs.token
        return self.set_ctx(request_id=str(uuid.uuid4()), token=token)

    @staticmethod
    def unset_ctx(ctx_token):
        req_ctx.reset(ctx_token)

    ##############################################
    # Propagate den auth
    ##############################################
    # TODO: Maybe this function needs to be synchronous to propagate Den Auth changes immediately?
    # Guess we'll find out
    def is_den_auth_enabled(self):
        return (
            self.cluster_config.get("den_auth", False)
            if self.cluster_config is not None
            else False
        )

    async def aset_den_auth(self, den_auth: bool):
        await self.aset_cluster_config_value("den_auth", den_auth)

    async def aenable_den_auth(self):
        await self.aset_den_auth(True)

    async def adisable_den_auth(self):
        await self.aset_den_auth(False)

    ##############################################
    # Cluster config state storage methods
    ##############################################
    async def aget_cluster_config(self, refresh: bool = False):
        if refresh or not self.cluster_config:
            if self.cluster_servlet is not None:
                self.cluster_config = await self.acall_actor_method(
                    self.cluster_servlet, "aget_cluster_config"
                )
            else:
                return {}

        return self.cluster_config

    def get_cluster_config(self):
        return sync_function(self.aget_cluster_config)()

    async def aset_cluster_config(self, config: Dict[str, Any]):
        self.cluster_config = await self.acall_actor_method(
            self.cluster_servlet, "aset_cluster_config", config
        )

    async def aset_cluster_config_value(self, key: str, value: Any):
        self.cluster_config = await self.acall_actor_method(
            self.cluster_servlet, "aset_cluster_config_value", key, value
        )

    def set_cluster_config_value(self, key: str, value: Any):
        sync_function(self.aset_cluster_config_value)(key, value)

    ##############################################
    # Auth cache internal functions
    ##############################################
    async def aresource_access_level(self, token: str, resource_uri: str):
        return await self.acall_actor_method(
            self.cluster_servlet,
            "aresource_access_level",
            token,
            resource_uri,
        )

    def resource_access_level(self, token: str, resource_uri: str):
        return sync_function(self.aresource_access_level)(token, resource_uri)

    async def aget_username(self, token: str):
        return await self.acall_actor_method(
            self.cluster_servlet, "aget_username", token
        )

    async def ahas_resource_access(self, token: str, resource_uri=None) -> bool:
        """Checks whether user has read or write access to a given module saved on the cluster."""
        from runhouse.globals import configs, rns_client
        from runhouse.rns.utils.api import ResourceAccess
        from runhouse.servers.http.http_utils import load_current_cluster_rns_address

        if token is None:
            # If no token is provided assume no access
            return False

        # The logged-in user always has full access to the cluster and its resources. This is especially
        # important if they flip on Den Auth without saving the cluster.

        # configs.token is the token stored on the cluster itself, which is itself a hashed subtoken
        config_token = configs.token
        if config_token:
            if config_token == token:
                return True

            if resource_uri and rns_client.validate_cluster_token(
                cluster_token=token, cluster_uri=resource_uri
            ):
                return True

        cluster_uri = load_current_cluster_rns_address()
        cluster_access = await self.aresource_access_level(token, cluster_uri)
        if cluster_access == ResourceAccess.WRITE:
            # if user has write access to cluster will have access to all resources
            return True

        if resource_uri != cluster_uri and cluster_access == ResourceAccess.READ:
            # If the user has READ access to the cluster and this isn't a cluster management
            # endpoint, they have access to all resources
            return True

        if resource_uri is None and cluster_access not in [
            ResourceAccess.WRITE,
            ResourceAccess.READ,
        ]:
            # If module does not have a name, must have access to the cluster
            return False

        resource_access_level = await self.aresource_access_level(token, resource_uri)
        return resource_access_level in [ResourceAccess.WRITE, ResourceAccess.READ]

    async def aclear_auth_cache(self, token: str = None):
        return await self.acall_actor_method(
            self.cluster_servlet, "aclear_auth_cache", token
        )

    ##############################################
    # Key to servlet where it is stored mapping
    ##############################################
    async def amark_servlet_name_as_initialized(self, servlet_name: str):
        return await self.acall_actor_method(
            self.cluster_servlet,
            "amark_servlet_name_as_initialized",
            servlet_name,
        )

    async def ais_servlet_name_initialized(self, servlet_name: str) -> bool:
        return await self.acall_actor_method(
            self.cluster_servlet, "ais_servlet_name_initialized", servlet_name
        )

    async def aget_all_initialized_servlet_names(self) -> Set[str]:
        return list(
            await self.acall_actor_method(
                self.cluster_servlet,
                "aget_all_initialized_servlet_names",
            )
        )

    def get_all_initialized_servlet_names(self) -> Set[str]:
        return sync_function(self.aget_all_initialized_servlet_names)()

    async def aget_servlet_name_for_key(self, key: Any):
        return await self.acall_actor_method(
            self.cluster_servlet, "aget_servlet_name_for_key", key
        )

    def get_servlet_name_for_key(self, key: Any):
        return sync_function(self.aget_servlet_name_for_key)(key)

    async def _aput_servlet_name_for_key(self, key: Any, servlet_name: str):
        return await self.acall_actor_method(
            self.cluster_servlet, "aput_servlet_name_for_key", key, servlet_name
        )

    async def _apop_servlet_name_for_key(self, key: Any, *args) -> str:
        return await self.acall_actor_method(
            self.cluster_servlet, "apop_servlet_name_for_key", key, *args
        )

    ##############################################
    # Remove Env Servlet
    ##############################################
    async def aclear_all_references_to_servlet_name(self, servlet_name: str):
        return await self.acall_actor_method(
            self.cluster_servlet,
            "aclear_all_references_to_servlet_name",
            servlet_name,
        )

    ##############################################
    # KV Store: Keys
    ##############################################
    async def akeys_for_servlet_name(self, servlet_name: str) -> List[Any]:
        return await self.acall_servlet_method(servlet_name, "akeys_local")

    def keys_for_servlet_name(self, servlet_name: str) -> List[Any]:
        return sync_function(self.akeys_for_servlet_name)(servlet_name)

    def keys_local(self) -> List[Any]:
        if self.has_local_storage:
            return list(self._kv_store.keys())
        else:
            return []

    async def akeys(self) -> List[Any]:
        # Return keys across the cluster, not only in this process
        return await self.acall_actor_method(
            self.cluster_servlet, "aget_key_to_servlet_name_dict_keys"
        )

    def keys(self) -> List[Any]:
        return sync_function(self.akeys)()

    ##############################################
    # KV Store: Put
    ##############################################
    async def aput_for_servlet_name(
        self,
        servlet_name: str,
        key: Any,
        data: Any,
        serialization: Optional[str] = None,
    ):
        return await self.acall_servlet_method(
            servlet_name,
            "aput_local",
            key,
            data=data,
            serialization=serialization,
        )

    @trace_method()
    async def aput_local(self, key: Any, value: Any):
        if self.has_local_storage:
            self._kv_store[key] = value
            await self._aput_servlet_name_for_key(key, self.servlet_name)
        else:
            raise NoLocalObjStoreError()

    @trace_method()
    async def aput(
        self,
        key: Any,
        value: Any,
        env: Optional[str] = None,
        serialization: Optional[str] = None,
        create_env_if_not_exists: bool = False,
    ):
        # Before replacing something else, check if this op will even be valid.
        if env is None and self.servlet_name is None:
            raise NoLocalObjStoreError()

        # If it was not specified, we want to put into our own servlet_name
        env = env or self.servlet_name

        if self.get_servlet(env) is None:
            if create_env_if_not_exists:
                self.get_servlet(env, create=True)
            else:
                raise ObjStoreError(
                    f"Env {env} does not exist; cannot put key {key} there."
                )

        # If it does exist somewhere, no more!
        if await self.aget(key, default=None) is not None:
            logger.warning("Key already exists in some env, overwriting.")
            await self.apop(key)

        if self.has_local_storage and env == self.servlet_name:
            if serialization is not None:
                raise ObjStoreError(
                    "We should never reach this branch if serialization is not None."
                )
            await self.aput_local(key, value)
        else:
            await self.aput_for_servlet_name(env, key, value, serialization)

    def put(
        self,
        key: Any,
        value: Any,
        env: Optional[str] = None,
        serialization: Optional[str] = None,
        create_env_if_not_exists: bool = False,
    ):
        return sync_function(self.aput)(
            key, value, env, serialization, create_env_if_not_exists
        )

    ##############################################
    # KV Store: Get
    ##############################################
<<<<<<< HEAD
    @trace_method()
    async def aget_from_env_servlet_name(
=======
    async def aget_from_servlet_name(
>>>>>>> 9ff650f1
        self,
        servlet_name: str,
        key: Any,
        default: Optional[Any] = None,
        serialization: Optional[str] = None,
        remote: bool = False,
    ):
        logger.info(f"Getting {key} from servlet {servlet_name}")
        return await self.acall_servlet_method(
            servlet_name,
            "aget_local",
            key,
            default=default,
            serialization=serialization,  # Crucial that this is a kwarg, or the wrapper doesn't pick it up!!
            remote=remote,
        )

    def get_from_servlet_name(
        self,
        servlet_name: str,
        key: Any,
        default: Optional[Any] = None,
        serialization: Optional[str] = None,
        remote: bool = False,
    ):
        return sync_function(self.aget_from_servlet_name)(
            servlet_name, key, default, serialization, remote
        )

    def get_local(self, key: Any, default: Optional[Any] = None, remote: bool = False):
        if self.has_local_storage:
            try:
                res = self._kv_store[key]
                if remote:
                    if hasattr(res, "config"):
                        return res.config()
                    else:
                        raise ValueError(
                            f"Cannot return remote for non-Resource object of type {type(res)}."
                        )
                return res
            except KeyError as e:
                if default == KeyError:
                    raise e
                return default
        else:
            if default == KeyError:
                raise KeyError(f"No local store exists; key {key} not found.")
            return default

    @trace_method()
    async def aget(
        self,
        key: Any,
        serialization: Optional[str] = None,
        remote: bool = False,
        default: Optional[Any] = None,
        request_id: Optional[str] = None,
    ):
<<<<<<< HEAD
        env_servlet_name_containing_key = await self.aget_env_servlet_name_for_key(key)
        if not env_servlet_name_containing_key:
=======
        servlet_name_containing_key = await self.aget_servlet_name_for_key(key)

        if not servlet_name_containing_key:
>>>>>>> 9ff650f1
            if default == KeyError:
                raise KeyError(f"No local store exists; key {key} not found.")
            return default

        if servlet_name_containing_key == self.servlet_name and self.has_local_storage:
            # Short-circuit route if we're already in the right env
            res = self.get_local(
                key,
                remote=remote,
                default=default,
            )
        else:
            # Note, if serialization is not None here and remote is True we won't enter the block below,
            # because the Servlet already packaged the config into a Response object. This is desired, as we
            # only want the remote object to be reconstructed when it's being returned to the user, which would
            # not be here if serialization is not None (probably the HTTPClient).
            res = await self.aget_from_servlet_name(
                servlet_name_containing_key,
                key,
                default=default,
                serialization=serialization,
                remote=remote,
            )

        # When the user called the obj_store.get with remote directly, we need to
        # package the config back into the remote object here before returning it.
        if (
            remote
            and (serialization is None or serialization == "none")
            and isinstance(res, dict)
            and "resource_type" in res
        ):
            config = res
            if config.get("system") == await self.aget_cluster_config():
                from runhouse import here

                config["system"] = here
            from runhouse.resources.resource import Resource

            res_copy = Resource.from_config(config=config, dryrun=True)
            return res_copy

        return res

    def get(
        self,
        key: Any,
        serialization: Optional[str] = None,
        remote: bool = False,
        default: Optional[Any] = None,
    ):
        return sync_function(self.aget)(key, serialization, remote, default)

    ##############################################
    # KV Store: Contains
    ##############################################
    async def acontains_for_servlet_name(self, servlet_name: str, key: Any):
        return await self.acall_servlet_method(servlet_name, "acontains_local", key)

    def contains_local(self, key: Any):
        if self.has_local_storage:
            return key in self._kv_store
        else:
            return False

    async def acontains(self, key: Any):
        if self.contains_local(key):
            return True

        servlet_name = await self.aget_servlet_name_for_key(key)
        if servlet_name == self.servlet_name and self.has_local_storage:
            raise ObjStoreError(
                "Key not found in kv store despite env servlet specifying that it is here."
            )

        if servlet_name is None:
            return False

        return await self.acontains_for_servlet_name(servlet_name, key)

    def contains(self, key: Any):
        return sync_function(self.acontains)(key)

    ##############################################
    # KV Store: Pop
    ##############################################
    async def apop_from_servlet_name(
        self,
        servlet_name: str,
        key: Any,
        serialization: Optional[str] = "pickle",
        *args,
    ) -> Any:
        return await self.acall_servlet_method(
            servlet_name,
            "apop_local",
            key,
            serialization,
            *args,
        )

    async def apop_local(self, key: Any, *args) -> Any:
        if self.has_local_storage:
            try:
                res = self._kv_store.pop(key)
            except KeyError as key_err:
                # Return the default if it was provided, else raise the error as expected
                if args:
                    return args[0]
                else:
                    raise key_err

            # If the key was found in this env, we also need to pop it
            # from the global env for key cache.
            env_name = await self._apop_servlet_name_for_key(key, None)
            if env_name and env_name != self.servlet_name:
                raise ObjStoreError(
                    "The key was popped from this env, but the global env for key cache says it's in another one."
                )

            return res
        else:
            if args:
                return args[0]
            else:
                raise KeyError(f"No local store exists; key {key} not found.")

    async def apop(
        self, key: Any, serialization: Optional[str] = "pickle", *args
    ) -> Any:
        try:
            return await self.apop_local(key)
        except KeyError as e:
            key_err = e

        # The key was not found in this env
        # So, we check the global key to env cache to see if it's elsewhere
        servlet_name = await self.aget_servlet_name_for_key(key)
        if servlet_name:
            if servlet_name == self.servlet_name and self.has_local_storage:
                raise ObjStoreError(
                    "The key was not found in this env, but the global env for key cache says it's here."
                )
            else:
                # The key was found in another env, so we need to pop it from there
                return await self.apop_from_servlet_name(
                    servlet_name, key, serialization
                )
        else:
            # Was not found in any env
            if args:
                return args[0]
            else:
                raise key_err

    def pop(self, key: Any, serialization: Optional[str] = "pickle", *args) -> Any:
        return sync_function(self.apop)(key, serialization, *args)

    ##############################################
    # KV Store: Delete
    ##############################################
<<<<<<< HEAD
    @trace_method()
    async def adelete_for_env_servlet_name(self, env_servlet_name: str, key: Any):
        return await self.acall_env_servlet_method(
            env_servlet_name, "adelete_local", key
        )
=======
    async def adelete_for_servlet_name(self, servlet_name: str, key: Any):
        return await self.acall_servlet_method(servlet_name, "adelete_local", key)
>>>>>>> 9ff650f1

    @trace_method()
    async def adelete_local(self, key: Any):
        await self.apop_local(key)

    @trace_method()
    async def adelete_env_contents(self, env_name: Any):

        # delete the env servlet actor and remove its references
        if env_name in self.servlet_cache:
            actor = self.servlet_cache[env_name]
            ray.kill(actor)
            del self.servlet_cache[env_name]
        deleted_keys = await self.aclear_all_references_to_servlet_name(env_name)
        return deleted_keys

    @trace_method()
    def delete_env_contents(self, env_name: Any):
        return sync_function(self.adelete_env_contents)(env_name)

    @trace_method()
    async def adelete(self, key: Union[Any, List[Any]]):
        keys_to_delete = [key] if isinstance(key, str) else key
        deleted_keys = []

        for key_to_delete in keys_to_delete:
            if key_to_delete in await self.aget_all_initialized_servlet_names():
                deleted_keys += await self.adelete_env_contents(key_to_delete)

            if key_to_delete in deleted_keys:
                continue

            if self.contains_local(key_to_delete):
                await self.adelete_local(key_to_delete)
                deleted_keys.append(key_to_delete)
            else:
                servlet_name = await self.aget_servlet_name_for_key(key_to_delete)
                if servlet_name == self.servlet_name and self.has_local_storage:
                    raise ObjStoreError(
                        "Key not found in kv store despite env servlet specifying that it is here."
                    )
                if servlet_name is None:
                    raise KeyError(f"Key {key} not found in any env.")

                await self.adelete_for_servlet_name(servlet_name, key_to_delete)
                deleted_keys.append(key_to_delete)

    def delete(self, key: Union[Any, List[Any]]):
        return sync_function(self.adelete)(key)

    ##############################################
    # KV Store: Clear
    ##############################################
<<<<<<< HEAD
    @trace_method()
    async def aclear_for_env_servlet_name(self, env_servlet_name: str):
        return await self.acall_env_servlet_method(env_servlet_name, "aclear_local")
=======
    async def aclear_for_servlet_name(self, servlet_name: str):
        return await self.acall_servlet_method(servlet_name, "aclear_local")
>>>>>>> 9ff650f1

    @trace_method()
    async def aclear_local(self):
        if self.has_local_storage:
            # Use asyncio gather to run all the deletes concurrently
            await asyncio.gather(
                *[self.apop_local(k) for k in list(self._kv_store.keys())]
            )

    @trace_method()
    async def aclear(self):
        logger.warning("Clearing all keys from all envs in the object store!")
        for servlet_name in await self.aget_all_initialized_servlet_names():
            if servlet_name == self.servlet_name and self.has_local_storage:
                await self.aclear_local()
            else:
                await self.aclear_for_servlet_name(servlet_name)

    def clear(self):
        return sync_function(self.aclear)()

    ##############################################
    # KV Store: Rename
    ##############################################
    async def arename_for_servlet_name(
        self, servlet_name: str, old_key: Any, new_key: Any
    ):
        return await self.acall_servlet_method(
            servlet_name,
            "arename_local",
            old_key,
            new_key,
        )

    async def arename_local(self, old_key: Any, new_key: Any):
        if self.servlet_name is None or not self.has_local_storage:
            raise NoLocalObjStoreError()

        obj = await self.apop(old_key)
        if obj is not None and hasattr(obj, "rns_address"):
            # Note - we set the obj.name here so the new_key is correctly turned into an rns_address, whether its
            # a full address or just a name. Then, the new_key is set to just the name so its store properly in the
            # kv store.
            obj.name = new_key  # new_key can be an rns_address! e.g. if called by Module.rename
            new_key = obj.name  # new_key is now just the name

        # By passing default, we don't throw an error if the key is not found
        await self.aput(new_key, obj, env=self.servlet_name)

    async def arename(self, old_key: Any, new_key: Any):
        # We also need to rename the resource itself
        servlet_name_containing_old_key = await self.aget_servlet_name_for_key(old_key)
        if (
            servlet_name_containing_old_key == self.servlet_name
            and self.has_local_storage
        ):
            await self.arename_local(old_key, new_key)
        else:
            await self.arename_for_servlet_name(
                servlet_name_containing_old_key, old_key, new_key
            )

    def rename(self, old_key: Any, new_key: Any):
        return sync_function(self.arename)(old_key, new_key)

    ##############################################
    # KV Store: Call
    ##############################################
<<<<<<< HEAD
    @trace_method()
    async def acall_for_env_servlet_name(
=======
    async def acall_for_servlet_name(
>>>>>>> 9ff650f1
        self,
        servlet_name: str,
        key: Any,
        method_name: str,
        data: Any = None,
        serialization: Optional[str] = None,
        run_name: Optional[str] = None,
        stream_logs: bool = False,
        remote: bool = False,
    ):
        return await self.acall_servlet_method(
            servlet_name,
            "acall_local",
            key,
            method_name=method_name,
            data=data,
            serialization=serialization,
            run_name=run_name,
            stream_logs=stream_logs,
            remote=remote,
            ctx=dict(req_ctx.get()),
        )

    @trace_method()
    async def acall_local(
        self,
        key: str,
        method_name: Optional[str] = None,
        *args,
        run_name: Optional[str] = None,
        stream_logs: bool = False,
        remote: bool = False,
        **kwargs,
    ):
        """Base call functionality: Load the module, and call a method on it with args and kwargs. Nothing else.

        Handles calls on properties, methods, coroutines, and generators.

        """
        if self.servlet_name is None or not self.has_local_storage:
            raise NoLocalObjStoreError()

        log_ctx = None
        if stream_logs and run_name is not None:
            log_ctx = LogToFolder(name=run_name)
            log_ctx.__enter__()

        # Use a finally to track the active functions so that it is always removed
        request_id = req_ctx.get().request_id

        # There can be many function calls in one request_id, since request_id is tied to a call from the
        # client to the server.
        # We store with this func_call_id so we can easily pop the active call info out after the function
        # concludes. In theory we could use a tuple of (key, start_time, etc), but it doesn't accomplish much
        func_call_id = uuid.uuid4()
        self.active_function_calls[func_call_id] = ActiveFunctionCallInfo(
            key=key,
            method_name=method_name,
            request_id=request_id,
            start_time=time.time(),
        )
        try:
            res = await self._acall_local_helper(
                key,
                method_name,
                *args,
                run_name=run_name,
                stream_logs=stream_logs,
                remote=remote,
                **kwargs,
            )
        finally:
            del self.active_function_calls[func_call_id]
            if log_ctx:
                log_ctx.__exit__(None, None, None)

        return res

    @trace_method()
    async def _acall_local_helper(
        self,
        key: str,
        method_name: Optional[str] = None,
        *args,
        run_name: Optional[str] = None,
        stream_logs: bool = False,
        remote: bool = False,
        **kwargs,
    ):
        """acall_local primarily sets up the logging and tracking for the function call, then calls
        _acall_local_helper to actually do the work. This is so we can have a finally block in acall_local to clean up
        the active function calls tracking."""
        obj = self.get_local(key, default=KeyError)

        from runhouse.resources.module import Module
        from runhouse.resources.resource import Resource

        if self.is_den_auth_enabled():
            if not isinstance(obj, Resource) or obj.visibility not in [
                ResourceVisibility.UNLISTED,
            ]:
                ctx = req_ctx.get()
                if not ctx or not ctx.token:
                    raise PermissionError(
                        "No Runhouse token provided. Try running `$ runhouse login` or visiting "
                        "https://run.house/login to retrieve a token. If calling via HTTP, please "
                        "provide a valid token in the Authorization header.",
                    )

                # Setting to None in the case of non-resource or no rns_address will force auth to only
                # succeed if the user has WRITE or READ access to the cluster
                resource_uri = obj.rns_address if hasattr(obj, "rns_address") else None
                if key != self.servlet_name and not await self.ahas_resource_access(
                    ctx.token, resource_uri
                ):
                    # Do not validate access to the default Env
                    raise PermissionError(
                        f"Unauthorized access to resource {key}.",
                    )

        # Process any inputs which need to be resolved
        args = [
            arg.fetch() if (isinstance(arg, Module) and arg._resolve) else arg
            for arg in args
        ]
        kwargs = {
            k: v.fetch() if (isinstance(v, Module) and v._resolve) else v
            for k, v in kwargs.items()
        }

        method_name = method_name or "__call__"

        method_is_coroutine = False
        try:
            if isinstance(obj, Module):
                # Force this to be fully local for Modules so we don't have any circular stuff calling into other
                # envs or systems.
                method = getattr(obj.local, method_name)
                module_signature = obj.signature(rich=True)
                method_is_coroutine = (
                    method_name in module_signature
                    and module_signature[method_name]["async"]
                    and not module_signature[method_name]["gen"]
                )
            else:
                method = getattr(obj, method_name)
                method_is_coroutine = inspect.iscoroutinefunction(method)
        except AttributeError:
            logger.debug(obj.__dict__)
            raise ValueError(f"Method {method_name} not found on module {obj}")

        if method_name in ["remote_anext", "remote_await"]:
            # If the method is a coroutine or generator, we need to call it with await
            # This is a special case because when the method comes through first time around, we notice that the
            # result is a coroutine, repackage it in a "FutureModule" or "AsyncGeneratorModule", and then return
            # it to the user. Then, when the user actually awaits, they call our magic `__await__` method, which
            # calls our synchronous dunder method, which is then caught here and *actually* awaited.
            logger.info(
                f"{self.servlet_name} env: Calling special method via await {method_name} on module {key}"
            )
            res = await method(*args, **kwargs)

        elif hasattr(method, "__call__") or method_name == "__call__":
            # If method is callable, call it and return the result
            logger.info(
                f"{self.servlet_name} env: Calling method {method_name} on module {key}"
            )

            res = await arun_in_thread(method, *args, **kwargs)

            # If this was a coroutine function (not a function returning a corotuine), we need to await it here,
            # and not use the FutureModule

            # Note that for async ops, we are using the single thread within our object store for the actual
            # execution of the async function. This means if it is poorly written user code that is blocking,
            # it will block the entire object store.
            if method_is_coroutine:
                res = await res

        else:
            if args and len(args) == 1:
                # if there's an arg, this is a "set" call on the property
                logger.info(
                    f"{self.servlet_name} servlet: Setting property {method_name} on module {key}"
                )
                if isinstance(obj, Module):
                    setattr(obj.local, method_name, args[0])
                else:
                    setattr(obj, method_name, args[0])
                res = None
            else:
                # Method is a property, return the value
                logger.info(
                    f"{self.servlet_name} servlet: Getting property {method_name} on module {key}"
                )
                res = method

        laziness_type = (
            "coroutine"
            if inspect.iscoroutine(res)
            else "generator"
            if inspect.isgenerator(res)
            else "async generator"
            if inspect.isasyncgen(res)
            else None
        )

        # Make sure there's a run_name (if called through the HTTPServer there will be, but directly
        # through the ObjStore there may not be)
        run_name = run_name or generate_default_name(
            prefix=key if method_name == "__call__" else f"{key}_{method_name}",
            precision="ms",  # Higher precision because we see collisions within the same second
            sep="@",
        )

        if laziness_type:
            # If the result is a coroutine or generator, we can't return it over the process boundary
            # and need to store it to be retrieved later. In this case we return a "retrievable".
            logger.debug(
                f"{self.servlet_name} servlet: Method {method_name} on module {key} is a {laziness_type}. "
                f"Storing result to be retrieved later at result key {res}."
            )
            fut = self._construct_call_retrievable(res, run_name, laziness_type)
            await self.aput_local(run_name, fut)
            return fut

        from runhouse.resources.resource import Resource

        if isinstance(res, Resource):
            if run_name and "@" not in run_name:
                # This is a user-specified name, so we want to override the existing name with it
                # and save the resource
                res.name = run_name or res.name
                await self.aput_local(res.name, res)

            if remote:
                # If we've reached this block then we know "@" is in run_name and it's an auto-generated name,
                # so we don't want override the existing name with it (as we do above with user-specified name)
                res.name = res.name or run_name

                # Need to save the resource in case we haven't yet (e.g. if run_name was auto-generated)
                await self.aput_local(res.name, res)
                # If remote is True and the result is a resource, we return just the config
                res = res.config()

        return res

    @staticmethod
    def _construct_call_retrievable(res, res_key, laziness_type):
        if laziness_type == "coroutine":
            from runhouse.resources.future_module import FutureModule

            # TODO make this one-time-use
            return FutureModule(future=res, name=res_key)

        elif laziness_type == "generator":
            from runhouse.resources.future_module import GeneratorModule

            return GeneratorModule(future=res, name=res_key)

        elif laziness_type == "async generator":
            from runhouse.resources.future_module import AsyncGeneratorModule

            return AsyncGeneratorModule(future=res, name=res_key)

        else:
            raise ValueError(f"Invalid laziness type {laziness_type}")

    @trace_method()
    @context_wrapper
    async def acall(
        self,
        key: str,
        method_name: Optional[str] = None,
        data: Any = None,
        serialization: Optional[str] = None,
        run_name: Optional[str] = None,
        stream_logs: bool = False,
        remote: bool = False,
    ):
        servlet_name_containing_key = await self.aget_servlet_name_for_key(key)
        if not servlet_name_containing_key:
            raise ObjStoreError(
                f"Key {key} not found in any env, cannot call method {method_name} on it."
            )

        if servlet_name_containing_key == self.servlet_name and self.has_local_storage:
            from runhouse.servers.http.http_utils import deserialize_data

            deserialized_data = deserialize_data(data, serialization) or {}
            args, kwargs = deserialized_data.get("args", []), deserialized_data.get(
                "kwargs", {}
            )

            res = await self.acall_local(
                key,
                method_name,
                run_name=run_name,
                stream_logs=stream_logs,
                remote=remote,
                *args,
                **kwargs,
            )
        else:
            res = await self.acall_for_servlet_name(
                servlet_name_containing_key,
                key,
                method_name,
                data=data,
                serialization=serialization,
                run_name=run_name,
                stream_logs=stream_logs,
                remote=remote,
            )

        if remote and isinstance(res, dict) and "resource_type" in res:
            config = res
            # Config is condensed by default, so system may just be a string
            if isinstance(config.get("system"), dict):
                system_name = config.get("system").get("name")
            else:
                system_name = config.get("system")
            if system_name == (await self.aget_cluster_config()).get("name"):
                from runhouse import here

                config["system"] = here
            from runhouse.resources.resource import Resource

            res_copy = Resource.from_config(config=config, dryrun=True)
            return res_copy

        return res

    def call(
        self,
        key: str,
        method_name: Optional[str] = None,
        data: Any = None,
        serialization: Optional[str] = None,
        run_name: Optional[str] = None,
        stream_logs: bool = False,
        remote: bool = False,
    ):
        return sync_function(self.acall)(
            key,
            method_name,
            data,
            serialization,
            run_name,
            stream_logs,
            remote,
        )

    ##############################################
    # Get several keys for function initialization utilities
    ##############################################
    async def aget_list(self, keys: List[str], default: Optional[Any] = None):
        return await asyncio.gather(
            *[self.aget(key, default=default or key) for key in keys]
        )

    def get_list(self, keys: List[str], default: Optional[Any] = None):
        return sync_function(self.aget_list)(keys, default)

    async def aget_obj_refs_list(self, keys: List[Any]):

        return await asyncio.gather(
            *[
                self.aget(key, default=key) if isinstance(key, str) else key
                for key in keys
            ]
        )

    def get_obj_refs_list(self, keys: List[Any]):
        return sync_function(self.aget_obj_refs_list)(keys)

    async def aget_obj_refs_dict(self, d: Dict[Any, Any]):
        return {
            k: await self.aget(v, default=v) if isinstance(v, str) else v
            for k, v in d.items()
        }

    def get_obj_refs_dict(self, d: Dict[Any, Any]):
        return sync_function(self.aget_obj_refs_dict)(d)

    ##############################################
    # More specific helpers
    ##############################################
    @trace_method()
    async def aput_resource(
        self,
        serialized_data: Any,
        serialization: Optional[str] = None,
        env_name: Optional[str] = None,
    ) -> "Response":
        from runhouse.servers.http.http_utils import deserialize_data

        if env_name is None and self.servlet_name is None:
            raise ObjStoreError("No env name provided and no servlet name set.")

        env_name = env_name or self.servlet_name
        if self.has_local_storage and env_name == self.servlet_name:
            resource_config, state, dryrun = tuple(
                deserialize_data(serialized_data, serialization)
            )
            return await self.aput_resource_local(resource_config, state, dryrun)

        # Normally, serialization and deserialization happens within the servlet
        # However, if we're putting an env, we need to deserialize it here and
        # actually create the corresponding env servlet.
        resource_config, _, _ = tuple(deserialize_data(serialized_data, serialization))
        if resource_config["resource_type"] == "env":
            # Note that the passed in `env_name` and the `env_name_to_create` here are
            # distinct. The `env_name` is the name of the env servlet where we want to store
            # the resource itself. The `env_name_to_create` is the name of the env servlet
            # that we need to create because we are putting an env resource somewhere on the cluster.
            runtime_env = (
                {"conda_env": resource_config["env_name"]}
                if resource_config["resource_subtype"] == "CondaEnv"
                else {}
            )

            _ = self.get_servlet(
                env_name=env_name,
                create=True,
                runtime_env=runtime_env,
                resources=resource_config.get("compute", None),
            )

        return await self.acall_servlet_method(
            env_name,
            "aput_resource_local",
            data=serialized_data,
            serialization=serialization,
        )

    def put_resource(
        self,
        serialized_data: Any,
        serialization: Optional[str] = None,
        env_name: Optional[str] = None,
    ) -> "Response":
        return sync_function(self.aput_resource)(
            serialized_data, serialization, env_name
        )

    @trace_method()
    async def aput_resource_local(
        self,
        resource_config: Dict[str, Any],
        state: Dict[Any, Any],
        dryrun: bool,
    ) -> str:
        from runhouse.resources.module import Module
        from runhouse.resources.resource import Resource

        state = state or {}
        # Resolve any sub-resources which are string references to resources already sent to this cluster.
        # We need to pop the resource's own name so it doesn't get resolved if it's already present in the
        # obj_store.
        name = resource_config.pop("name")
        subtype = resource_config.pop("resource_subtype")
        provider = (
            resource_config.pop("provider") if "provider" in resource_config else None
        )

        resource_config = await self.aget_obj_refs_dict(resource_config)
        resource_config["name"] = name
        resource_config["resource_subtype"] = subtype
        if provider:
            resource_config["provider"] = provider

        logger.debug(f"Message received from client to construct resource: {name}")

        resource = Resource.from_config(config=resource_config, dryrun=dryrun)

        for attr, val in state.items():
            setattr(resource, attr, val)

        name = resource.name or generate_default_name(prefix=resource.RESOURCE_TYPE)
        if isinstance(resource, Module):
            resource.rename(name)
        else:
            resource.name = name

        await self.aput_local(resource.name, resource)

        # Return the name in case we had to set it
        return resource.name

    ##############################################
    # Cluster info methods
    ##############################################
    def keys_with_info(self):
        if not self.has_local_storage or self.servlet_name is None:
            raise NoLocalObjStoreError()

        # Need to copy to avoid race conditions
        current_active_function_calls = copy.copy(self.active_function_calls)

        keys_and_info = {}
        for k, v in self._kv_store.items():
            cls = type(v)
            py_module = cls.__module__
            cls_name = (
                cls.__qualname__
                if py_module == "builtins"
                else (py_module + "." + cls.__qualname__)
            )

            active_fn_calls = [
                call_info.model_dump()
                for call_info in current_active_function_calls.values()
                if call_info.key == k
            ]

            keys_and_info[k] = {
                "resource_type": cls_name,
                "active_function_calls": active_fn_calls,
            }

        return keys_and_info

    @trace_method()
    async def astatus(self, send_to_den: bool = False):
        return await self.acall_actor_method(
            self.cluster_servlet, "status", send_to_den
        )

    def status(self, send_to_den: bool = False):
        return sync_function(self.astatus)(send_to_den=send_to_den)<|MERGE_RESOLUTION|>--- conflicted
+++ resolved
@@ -236,12 +236,8 @@
         self.cluster_config: Optional[Dict[str, Any]] = None
         self.imported_modules = {}
         self.installed_envs = {}  # TODO: consider deleting it?
-<<<<<<< HEAD
-        self.env_servlet_cache = {}
-=======
         self._kv_store: Dict[Any, Any] = None
         self.servlet_cache = {}
->>>>>>> 9ff650f1
         self.active_function_calls = {}
         self._kv_store: Dict[Any, Any] = None
         self._telemetry_agent = None
@@ -864,12 +860,8 @@
     ##############################################
     # KV Store: Get
     ##############################################
-<<<<<<< HEAD
     @trace_method()
-    async def aget_from_env_servlet_name(
-=======
     async def aget_from_servlet_name(
->>>>>>> 9ff650f1
         self,
         servlet_name: str,
         key: Any,
@@ -929,14 +921,9 @@
         default: Optional[Any] = None,
         request_id: Optional[str] = None,
     ):
-<<<<<<< HEAD
-        env_servlet_name_containing_key = await self.aget_env_servlet_name_for_key(key)
-        if not env_servlet_name_containing_key:
-=======
         servlet_name_containing_key = await self.aget_servlet_name_for_key(key)
 
         if not servlet_name_containing_key:
->>>>>>> 9ff650f1
             if default == KeyError:
                 raise KeyError(f"No local store exists; key {key} not found.")
             return default
@@ -1098,16 +1085,9 @@
     ##############################################
     # KV Store: Delete
     ##############################################
-<<<<<<< HEAD
     @trace_method()
-    async def adelete_for_env_servlet_name(self, env_servlet_name: str, key: Any):
-        return await self.acall_env_servlet_method(
-            env_servlet_name, "adelete_local", key
-        )
-=======
     async def adelete_for_servlet_name(self, servlet_name: str, key: Any):
         return await self.acall_servlet_method(servlet_name, "adelete_local", key)
->>>>>>> 9ff650f1
 
     @trace_method()
     async def adelete_local(self, key: Any):
@@ -1161,14 +1141,8 @@
     ##############################################
     # KV Store: Clear
     ##############################################
-<<<<<<< HEAD
-    @trace_method()
-    async def aclear_for_env_servlet_name(self, env_servlet_name: str):
-        return await self.acall_env_servlet_method(env_servlet_name, "aclear_local")
-=======
     async def aclear_for_servlet_name(self, servlet_name: str):
         return await self.acall_servlet_method(servlet_name, "aclear_local")
->>>>>>> 9ff650f1
 
     @trace_method()
     async def aclear_local(self):
@@ -1237,12 +1211,8 @@
     ##############################################
     # KV Store: Call
     ##############################################
-<<<<<<< HEAD
     @trace_method()
-    async def acall_for_env_servlet_name(
-=======
     async def acall_for_servlet_name(
->>>>>>> 9ff650f1
         self,
         servlet_name: str,
         key: Any,
