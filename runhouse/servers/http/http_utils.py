--- conflicted
+++ resolved
@@ -91,13 +91,10 @@
 class FolderParams(BaseModel):
     path: str
 
-<<<<<<< HEAD
-=======
     @validator("path", pre=True, always=True)
     def convert_path_to_string(cls, v):
         return str(v) if v is not None else v
 
->>>>>>> bbd72e77
 
 class FolderLsParams(FolderParams):
     full_paths: Optional[bool] = True
@@ -122,16 +119,12 @@
 
 
 class FolderMvParams(FolderParams):
-<<<<<<< HEAD
-    dest_path: Optional[str] = None
-=======
     dest_path: str
     overwrite: Optional[bool] = False
 
     @validator("dest_path", pre=True, always=True)
     def convert_path_to_string(cls, v):
         return str(v) if v is not None else v
->>>>>>> bbd72e77
 
 
 def pickle_b64(picklable):
@@ -469,20 +462,6 @@
 
 def folder_rm(path: Path, contents: List[str], recursive: bool):
     if contents:
-<<<<<<< HEAD
-        for content in contents:
-            content_path = path / content
-            if content_path.exists():
-                if content_path.is_file():
-                    content_path.unlink()
-                elif content_path.is_dir() and recursive:
-                    shutil.rmtree(content_path)
-                else:
-                    raise HTTPException(
-                        status_code=400,
-                        detail=f"Path {content_path} is a directory and recursive is set to False",
-                    )
-=======
         from runhouse import Folder
 
         try:
@@ -492,7 +471,6 @@
                 status_code=400,
                 detail=str(e),
             )
->>>>>>> bbd72e77
 
         return Response(output_type=OutputType.SUCCESS)
 
@@ -523,11 +501,7 @@
     return Response(output_type=OutputType.SUCCESS)
 
 
-<<<<<<< HEAD
-def folder_mv(src_path: Path, dest_path: str):
-=======
 def folder_mv(src_path: Path, dest_path: str, overwrite: bool):
->>>>>>> bbd72e77
     dest_path = resolve_folder_path(dest_path)
 
     if not src_path.exists():
@@ -535,15 +509,6 @@
             status_code=404, detail=f"The source path {src_path} does not exist"
         )
 
-<<<<<<< HEAD
-    if dest_path.exists():
-        raise HTTPException(
-            status_code=409, detail=f"The destination path {dest_path} already exists"
-        )
-
-    # Create the destination directory if it doesn't exist
-    dest_path.parent.mkdir(parents=True, exist_ok=True)
-=======
     if not overwrite and dest_path.exists():
         raise HTTPException(
             status_code=409,
@@ -553,7 +518,6 @@
 
     # Create the destination directory if it doesn't exist and overwrite is set to `True`
     dest_path.parent.mkdir(parents=True, exist_ok=overwrite)
->>>>>>> bbd72e77
 
     # Move the directory
     shutil.move(str(src_path), str(dest_path))
