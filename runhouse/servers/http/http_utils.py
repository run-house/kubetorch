import codecs
import json
import re
import shutil
import sys
from pathlib import Path
from typing import Any, Dict, List, Optional, Union

import requests

from fastapi import HTTPException
from pydantic import BaseModel, validator
from ray import cloudpickle as pickle
from ray.exceptions import RayTaskError

from runhouse.logger import ClusterLogsFormatter, logger
from runhouse.servers.obj_store import RunhouseStopIteration


class RequestContext(BaseModel):
    request_id: str
    token: Optional[str]


class ServerSettings(BaseModel):
    cluster_name: Optional[str] = None
    den_auth: Optional[bool] = None
    flush_auth_cache: Optional[bool] = None
    autostop_mins: Optional[int] = None
    status_check_interval: Optional[int] = None


class CallParams(BaseModel):
    data: Any = None
    serialization: Optional[str] = "none"
    run_name: Optional[str] = None
    stream_logs: Optional[bool] = False
    save: Optional[bool] = False
    remote: Optional[bool] = False


class PutResourceParams(BaseModel):
    serialized_data: Any
    serialization: Optional[str] = None
    env_name: Optional[str] = None


class PutObjectParams(BaseModel):
    key: str
    serialized_data: Any
    serialization: Optional[str] = None
    env_name: Optional[str] = None


class GetObjectParams(BaseModel):
    key: str
    serialization: Optional[str] = None
    remote: Optional[bool] = False


class RenameObjectParams(BaseModel):
    key: str
    new_key: str


class DeleteObjectParams(BaseModel):
    keys: List[str]


class Args(BaseModel):
    args: Optional[List[Any]]
    kwargs: Optional[Dict[str, Any]]


class Response(BaseModel):
    data: Any = None
    output_type: str
    serialization: Optional[str] = None


class OutputType:
    EXCEPTION = "exception"
    STDOUT = "stdout"
    STDERR = "stderr"
    SUCCESS = "success"  # No output
    CANCELLED = "cancelled"
    RESULT_SERIALIZED = "result_serialized"
    CONFIG = "config"


class FolderParams(BaseModel):
    path: str

    @validator("path", pre=True, always=True)
    def convert_path_to_string(cls, v):
        return str(v) if v is not None else v


class FolderLsParams(FolderParams):
    full_paths: Optional[bool] = True
    sort: Optional[bool] = False


class FolderGetParams(FolderParams):
    encoding: Optional[str] = None
    mode: Optional[str] = None


class FolderPutParams(FolderParams):
    contents: Optional[Any]
    mode: Optional[str] = None
    overwrite: Optional[bool] = False
    serialization: Optional[str] = None


class FolderRmParams(FolderParams):
    contents: Optional[List] = None
    recursive: Optional[bool] = False


class FolderMvParams(FolderParams):
    dest_path: str
<<<<<<< HEAD
    overwrite: Optional[bool] = False
=======
    overwrite: Optional[bool] = True
>>>>>>> e5e16e73

    @validator("dest_path", pre=True, always=True)
    def convert_path_to_string(cls, v):
        return str(v) if v is not None else v


def pickle_b64(picklable):
    return codecs.encode(pickle.dumps(picklable), "base64").decode()


def b64_unpickle(b64_pickled):
    return pickle.loads(codecs.decode(b64_pickled.encode(), "base64"))


def deserialize_data(data: Any, serialization: Optional[str]):
    if data is None:
        return None

    if serialization == "json":
        return json.loads(data)
    elif serialization == "pickle":
        return b64_unpickle(data)
    elif serialization is None or serialization == "none":
        return data
    else:
        raise ValueError(f"Invalid serialization type {serialization}")


def serialize_data(data: Any, serialization: Optional[str]):
    if data is None:
        return None

    if serialization == "json":
        try:
            return json.dumps(data)
        except TypeError:
            data["error"] = str(data["error"])
            return json.dumps(data)
    elif serialization == "pickle":
        return pickle_b64(data)
    elif serialization is None or serialization == "none":
        return data
    else:
        raise ValueError(f"Invalid serialization type {serialization}")


def handle_exception_response(
    exception: Exception, traceback: str, serialization="pickle", from_http_server=False
):
    if not (
        isinstance(exception, RunhouseStopIteration)
        or isinstance(exception, StopIteration)
        or isinstance(exception, GeneratorExit)
        or isinstance(exception, StopAsyncIteration)
    ):
        logger.exception(exception)

    # We need to be selective about when we convert errors to HTTPExceptions because HTTPExceptions are not
    # picklable and can't be passed over the actor boundary. We should only be converting in the HTTPServer right
    # before we send the response back to the client from the http_server.
    if isinstance(exception, RayTaskError) and from_http_server:
        cause = exception.args[0]
        detail = cause.args[0] if cause.args else ""
        if isinstance(cause, PermissionError):
            if "No Runhouse token provided." in detail:
                raise HTTPException(status_code=401, detail=detail)
            if "Unauthorized access to resource" in detail:
                raise HTTPException(status_code=403, detail=detail)
        if isinstance(cause, ValueError):
            if "Invalid serialization type" in detail:
                raise HTTPException(status_code=400, detail=detail)

    if isinstance(exception, PermissionError):
        # If we're raising from inside the obj store, we should still raise this error so the HTTPServer can
        # catch it and convert it to an HTTPException.
        raise exception

    if serialization not in ["json", "pickle"] or isinstance(exception, HTTPException):
        # If the exception is an HTTPException, we should let it flow back through the server so it gets
        # handled by FastAPI's exception handling and returned to the user with the correct status code
        raise exception

    if isinstance(exception, RunhouseStopIteration):
        exception = StopIteration()

    exception_data = {
        "error": serialize_data(exception, serialization),
        "traceback": traceback,
        "exception_as_str": str(exception),
    }
    return Response(
        output_type=OutputType.EXCEPTION,
        data=exception_data,
        serialization=serialization,
    )


def username_from_token(token: str) -> Union[str, None]:
    """Get the username from the provided cluster subtoken."""
    from runhouse.globals import rns_client
    from runhouse.rns.utils.api import read_resp_data

    resp = requests.get(
        f"{rns_client.api_server_url}/user",
        headers={"Authorization": f"Bearer {token}"},
    )
    if resp.status_code != 200:
        return None

    user_data = read_resp_data(resp)
    username = user_data.get("username")
    if not username:
        return None

    return username


def get_token_from_request(request):
    auth_headers = auth_headers_from_request(request)
    return auth_headers.split("Bearer ")[-1] if auth_headers else None


def auth_headers_from_request(request):
    return request.headers.get("Authorization", "")


def load_current_cluster_rns_address():
    from runhouse.resources.hardware import _current_cluster, _get_cluster_from

    current_cluster = _get_cluster_from(_current_cluster("config"))
    return current_cluster.rns_address if current_cluster else None


def handle_response(
    response_data: Dict[Any, Any],
    output_type: OutputType,
    err_str: str,
    log_formatter: ClusterLogsFormatter,
):
    system_color, reset_color = log_formatter.format(output_type)

    if output_type == OutputType.RESULT_SERIALIZED:
        return deserialize_data(response_data["data"], response_data["serialization"])
    elif output_type == OutputType.CONFIG:
        # No need to unpickle since this was just sent as json
        return response_data["data"]
    elif output_type == OutputType.CANCELLED:
        raise RuntimeError(f"{err_str}: task was cancelled")
    elif output_type == OutputType.SUCCESS:
        return
    elif output_type == OutputType.EXCEPTION:
        # Here for compatibility before we stopped serializing the traceback
        if not isinstance(response_data["data"], dict):
            exception_dict = deserialize_data(
                response_data["data"], response_data["serialization"]
            )
            fn_exception = exception_dict["error"]
            fn_traceback = exception_dict["traceback"]
        else:
            fn_traceback = response_data["data"]["traceback"]
            fn_exception = None
            fn_exception_as_str = response_data["data"].get("exception_as_str", None)
            try:
                fn_exception = deserialize_data(
                    response_data["data"]["error"], response_data["serialization"]
                )
            except Exception as e:
                logger.error(
                    f"{system_color}{err_str}: Failed to unpickle exception. Please check the logs for more "
                    f"information.{reset_color}"
                )
                if fn_exception_as_str:
                    logger.error(
                        f"{system_color}{err_str} Exception as string: {fn_exception_as_str}{reset_color}"
                    )
                logger.error(f"{system_color}Traceback: {fn_traceback}{reset_color}")
                raise e
        if not (
            isinstance(fn_exception, StopIteration)
            or isinstance(fn_exception, GeneratorExit)
            or isinstance(fn_exception, StopAsyncIteration)
        ):
            logger.error(f"{system_color}{err_str}: {fn_exception}{reset_color}")
            logger.error(f"{system_color}Traceback: {fn_traceback}{reset_color}")
        raise fn_exception
    elif output_type == OutputType.STDOUT:
        res = response_data["data"]
        # Regex to match tqdm progress bars
        tqdm_regex = re.compile(r"(.+)%\|(.+)\|\s+(.+)/(.+)")
        for line in res:
            if tqdm_regex.match(line):
                # tqdm lines are always preceded by a \n, so we can use \x1b[1A to move the cursor up one line
                # For some reason, doesn't work in PyCharm's console, but works in the terminal
                print(
                    f"{system_color}\x1b[1A\r" + line + reset_color, end="", flush=True
                )
            else:
                print(system_color + line + reset_color, end="", flush=True)
    elif output_type == OutputType.STDERR:
        res = response_data["data"]
        print(system_color + res + reset_color, file=sys.stderr)


###########################
#### Folder Operations ####
###########################


def resolve_folder_path(path: str):
    return (
        None
        if path is None
        else Path(path).expanduser()
        if path.startswith("~")
        else Path(path).resolve()
    )


def folder_mkdir(path: Path):
    if not path.parent.is_dir():
        raise ValueError(
            f"Parent path {path.parent} does not exist or is not a directory"
        )

    path.mkdir(parents=True, exist_ok=True)

    return Response(output_type=OutputType.SUCCESS)


<<<<<<< HEAD
def folder_get(path: Path, mode: str = None, encoding: str = None):
=======
def folder_get(path: Path, encoding: str = None, mode: str = None):
>>>>>>> e5e16e73
    mode = mode or "rb"
    binary_mode = "b" in mode

    if not path.exists():
        raise HTTPException(status_code=404, detail=f"Path {path} does not exist")

    try:
        with open(path, mode=mode, encoding=encoding) as f:
            file_contents = f.read()

    except FileNotFoundError:
        raise HTTPException(status_code=404, detail=f"File {path} not found")

    except PermissionError:
        raise HTTPException(
            status_code=403, detail=f"Permission denied for file in path {path}"
        )

    except Exception as e:
        raise HTTPException(
            status_code=500, detail=f"Error reading file {path}: {str(e)}"
        )

    if binary_mode and isinstance(file_contents, bytes):
        file_contents = file_contents.decode()

    return Response(
        data=file_contents,
        output_type=OutputType.RESULT_SERIALIZED,
        serialization=None,
    )


def folder_put(
    path: Path,
<<<<<<< HEAD
    overwrite: bool,
    mode: str = None,
    serialization: str = None,
    contents: Dict[str, Any] = None,
=======
    contents: Dict[str, Any],
    overwrite: bool,
    mode: str = None,
    serialization: str = None,
>>>>>>> e5e16e73
):
    mode = mode or "wb"

    if contents and not isinstance(contents, dict):
        raise HTTPException(
            status_code=422,
            detail="`contents` argument must be a dict mapping filenames to file-like objects",
        )

<<<<<<< HEAD
    path.mkdir(parents=True, exist_ok=True)

=======
>>>>>>> e5e16e73
    if overwrite is False:
        existing_files = {str(item.name) for item in path.iterdir()}
        intersection = existing_files.intersection(set(contents.keys()))
        if intersection:
            raise HTTPException(
                status_code=409,
                detail=f"File(s) {intersection} already exist(s) at path: {path}",
            )

<<<<<<< HEAD
=======
    path.mkdir(parents=True, exist_ok=True)

>>>>>>> e5e16e73
    for filename, file_obj in contents.items():
        binary_mode = "b" in mode

        if serialization:
            file_obj = serialize_data(file_obj, serialization)

        if binary_mode and not isinstance(file_obj, bytes):
            file_obj = file_obj.encode()

        file_path = path / filename
        if not overwrite and file_path.exists():
            raise HTTPException(
                status_code=409, detail=f"File {file_path} already exists"
            )

        try:
            with open(file_path, mode) as f:
                f.write(file_obj)
        except Exception as e:
            HTTPException(status_code=500, detail=f"Failed to write file: {str(e)}")

    return Response(output_type=OutputType.SUCCESS)


def folder_ls(path: Path, full_paths: bool, sort: bool):
    if not path.exists():
        raise HTTPException(status_code=404, detail=f"Path {path} does not exist")

    if not path.is_dir():
        raise HTTPException(status_code=400, detail=f"Path {path} is not a directory")

    paths = [p for p in path.iterdir()]

    # Sort the paths by modification time if sort is True
    if sort:
        paths.sort(key=lambda p: p.stat().st_mtime, reverse=True)

    # Convert paths to strings and format them based on full_paths
    if full_paths:
        files = [str(p.resolve()) for p in paths]
    else:
        files = [p.name for p in paths]

    return Response(
        data=files,
        output_type=OutputType.RESULT_SERIALIZED,
        serialization=None,
    )


def folder_rm(path: Path, contents: List[str], recursive: bool):
    if contents:
        from runhouse import Folder

        try:
            Folder._delete_contents(contents, path, recursive)
        except ValueError as e:
            raise HTTPException(
                status_code=400,
                detail=str(e),
            )

        return Response(output_type=OutputType.SUCCESS)

    if not path.is_dir():
        path.unlink()
        return Response(output_type=OutputType.SUCCESS)

    if recursive:
        shutil.rmtree(path)
        return Response(output_type=OutputType.SUCCESS)

    items = list(path.iterdir())
    if not items:
        # Remove the empty directory
        path.rmdir()
        return Response(output_type=OutputType.SUCCESS)

    # Remove file contents, but not the directory itself (since recursive not set to `True`)
    for item in items:
        if item.is_file():
            item.unlink()
        else:
            raise HTTPException(
                status_code=400,
                detail=f"Folder {item} found in {path}, recursive is set to `False`",
            )

    return Response(output_type=OutputType.SUCCESS)


def folder_mv(src_path: Path, dest_path: str, overwrite: bool):
    dest_path = resolve_folder_path(dest_path)

    if not src_path.exists():
        raise HTTPException(
            status_code=404, detail=f"The source path {src_path} does not exist"
        )

    if not overwrite and dest_path.exists():
        raise HTTPException(
            status_code=409,
            detail=f"The destination path {dest_path} already exists. Set `overwrite` to `True` to "
            f"overwrite the destination path",
        )

    # Create the destination directory if it doesn't exist and overwrite is set to `True`
    dest_path.parent.mkdir(parents=True, exist_ok=overwrite)

    # Move the directory
    shutil.move(str(src_path), str(dest_path))

<<<<<<< HEAD
    return Response(output_type=OutputType.SUCCESS)
=======
    return Response(output_type=OutputType.SUCCESS)


def folder_exists(path: Path):
    return Response(
        data=path.exists() and path.is_dir(),
        output_type=OutputType.RESULT_SERIALIZED,
        serialization=None,
    )
>>>>>>> e5e16e73
<|MERGE_RESOLUTION|>--- conflicted
+++ resolved
@@ -120,11 +120,7 @@
 
 class FolderMvParams(FolderParams):
     dest_path: str
-<<<<<<< HEAD
-    overwrite: Optional[bool] = False
-=======
     overwrite: Optional[bool] = True
->>>>>>> e5e16e73
 
     @validator("dest_path", pre=True, always=True)
     def convert_path_to_string(cls, v):
@@ -354,11 +350,7 @@
     return Response(output_type=OutputType.SUCCESS)
 
 
-<<<<<<< HEAD
-def folder_get(path: Path, mode: str = None, encoding: str = None):
-=======
 def folder_get(path: Path, encoding: str = None, mode: str = None):
->>>>>>> e5e16e73
     mode = mode or "rb"
     binary_mode = "b" in mode
 
@@ -394,17 +386,10 @@
 
 def folder_put(
     path: Path,
-<<<<<<< HEAD
-    overwrite: bool,
-    mode: str = None,
-    serialization: str = None,
-    contents: Dict[str, Any] = None,
-=======
     contents: Dict[str, Any],
     overwrite: bool,
     mode: str = None,
     serialization: str = None,
->>>>>>> e5e16e73
 ):
     mode = mode or "wb"
 
@@ -414,11 +399,6 @@
             detail="`contents` argument must be a dict mapping filenames to file-like objects",
         )
 
-<<<<<<< HEAD
-    path.mkdir(parents=True, exist_ok=True)
-
-=======
->>>>>>> e5e16e73
     if overwrite is False:
         existing_files = {str(item.name) for item in path.iterdir()}
         intersection = existing_files.intersection(set(contents.keys()))
@@ -428,11 +408,8 @@
                 detail=f"File(s) {intersection} already exist(s) at path: {path}",
             )
 
-<<<<<<< HEAD
-=======
     path.mkdir(parents=True, exist_ok=True)
 
->>>>>>> e5e16e73
     for filename, file_obj in contents.items():
         binary_mode = "b" in mode
 
@@ -545,9 +522,6 @@
     # Move the directory
     shutil.move(str(src_path), str(dest_path))
 
-<<<<<<< HEAD
-    return Response(output_type=OutputType.SUCCESS)
-=======
     return Response(output_type=OutputType.SUCCESS)
 
 
@@ -556,5 +530,4 @@
         data=path.exists() and path.is_dir(),
         output_type=OutputType.RESULT_SERIALIZED,
         serialization=None,
-    )
->>>>>>> e5e16e73
+    )