import json
import logging
import time
import warnings
from functools import wraps
from pathlib import Path
from random import randrange
from typing import Any, Dict, Optional, Union

import httpx

import requests

from runhouse.globals import rns_client

from runhouse.logger import ClusterLogsFormatter, logger

from runhouse.resources.envs.utils import _get_env_from

from runhouse.resources.resource import Resource
from runhouse.servers.http.http_utils import (
    CallParams,
    DeleteObjectParams,
<<<<<<< HEAD
    FolderOperation,
=======
>>>>>>> 02bed529
    FolderParams,
    GetObjectParams,
    handle_response,
    OutputType,
    PutObjectParams,
    PutResourceParams,
    RenameObjectParams,
    serialize_data, FolderOperation,
)


# Make this global so connections are pooled across instances of HTTPClient
session = requests.Session()
session.timeout = None


def retry_with_exponential_backoff(func):
    @wraps(func)
    def wrapper(*args, **kwargs):
        MAX_RETRIES = 5
        retries = 0
        while True:
            try:
                return func(*args, **kwargs)
            except ConnectionError as e:
                retries += 1
                if retries == MAX_RETRIES:
                    raise e
                sleep_time = randrange(1, 2 ** (retries + 1) + 1)
                time.sleep(sleep_time)

    return wrapper


class HTTPClient:
    """
    Client for cluster RPCs
    """

    CHECK_TIMEOUT_SEC = 10

    def __init__(
        self,
        host: str,
        port: Optional[int],
        resource_address: str,
        auth=None,
        cert_path=None,
        use_https=False,
        system=None,
    ):
        self.host = host
        self.port = port
        self.auth = auth
        self.cert_path = cert_path
        self.use_https = use_https
        self.resource_address = resource_address
        self.system = system
        self.verify = False

        if self.use_https:
            # https://requests.readthedocs.io/en/latest/user/advanced/#ssl-cert-verification
            # Only verify with the specific cert path if the cert itself is self-signed, otherwise we use the default
            # setting of "True", which will verify the cluster's SSL certs
            self.verify = self.cert_path if self._certs_are_self_signed() else True

        self.async_session = httpx.AsyncClient(
            auth=self.auth, verify=self.verify, timeout=None
        )

        self.log_formatter = ClusterLogsFormatter(self.system)

    def _certs_are_self_signed(self) -> bool:
        """Checks whether the cert provided is self-signed. If it is, all client requests will include the path
        to the cert to be used for verification."""
        from cryptography import x509
        from cryptography.hazmat.backends import default_backend

        if not self.cert_path:
            # No cert path is specified, assume certs will be configured on the server (ex: via Caddy)
            return False

        cert_path = Path(self.cert_path)
        if not cert_path.exists():
            return False

        # Check whether the cert is self-signed
        with open(cert_path, "rb") as cert_file:
            cert = x509.load_pem_x509_certificate(cert_file.read(), default_backend())

        if cert.issuer == cert.subject:
            warnings.warn(
                f"Cert in use ({cert_path}) is self-signed, cannot independently verify it."
            )
            return True

        return False

    @staticmethod
    def from_endpoint(endpoint: str, resource_address: str, auth=None, cert_path=None):
        protocol, uri = endpoint.split("://")
        if protocol not in ["http", "https"]:
            raise ValueError(f"Invalid protocol: {protocol}")
        port = None
        if ":" in uri:
            host, port_and_route = uri.split(":", 1)
            port, _ = port_and_route.split("/", 1)
        else:
            host, _ = uri.split("/", 1)
        use_https = protocol == "https"

        if port is None:
            port = 443 if use_https else 80
        else:
            port = int(port)

        client = HTTPClient(
            host,
            port=port,
            auth=auth,
            cert_path=cert_path,
            resource_address=resource_address,
            use_https=False,
        )
        client.use_https = use_https
        return client

    def _formatted_url(self, endpoint: str):
        prefix = "https" if self.use_https else "http"
        if self.port:
            return f"{prefix}://{self.host}:{self.port}/{endpoint}"
        return f"{prefix}://{self.host}/{endpoint}"

    def request(
        self,
        endpoint,
        req_type="post",
        resource_address=None,
        data=None,
        env=None,
        stream_logs=True,
        save=False,
        key=None,
        err_str=None,
        timeout=None,
        headers: Union[Dict, None] = None,
    ):
        headers = rns_client.request_headers(resource_address, headers)
        json_dict = {
            "data": data,
            "env": env,
            "stream_logs": stream_logs,
            "save": save,
            "key": key,
        }
        return self.request_json(
            endpoint,
            req_type=req_type,
            json_dict=json_dict,
            err_str=err_str,
            timeout=timeout,
            headers=headers,
        )

    def request_json(
        self,
        endpoint: str,
        req_type: str = "post",
        json_dict: Any = None,
        err_str=None,
        timeout=None,
        headers: Union[Dict, None] = None,
    ):
        # Support use case where we explicitly do not want to provide headers (e.g. requesting a cert)
        headers = (
            rns_client.request_headers(self.resource_address)
            if headers != {}
            else headers
        )
        req_fn = (
            session.get
            if req_type == "get"
            else session.put
            if req_type == "put"
            else session.delete
            if req_type == "delete"
            else session.post
        )
        # Note: For localhost (e.g. docker) do not add trailing slash (will lead to connection errors)
        endpoint = endpoint.strip("/")
        if (
            self.host not in ["localhost", "127.0.0.1", "0.0.0.0"]
            and "?" not in endpoint
        ):
            endpoint += "/"

        if req_type == "get":
            response = retry_with_exponential_backoff(req_fn)(
                self._formatted_url(endpoint),
                params=json_dict,
                headers=headers,
                auth=self.auth,
                verify=self.verify,
            )
        else:
            response = retry_with_exponential_backoff(req_fn)(
                self._formatted_url(endpoint),
                json=json_dict,
                headers=headers,
                auth=self.auth,
                verify=self.verify,
            )
        if response.status_code != 200:
            raise ValueError(
                f"Error calling {endpoint} on server: {response.content.decode()}"
            )
        resp_json = response.json()
        if isinstance(resp_json, dict) and "output_type" in resp_json:
            return handle_response(
                resp_json,
                resp_json["output_type"],
                err_str,
                log_formatter=self.log_formatter,
            )
        return resp_json

    def check_server(self):
        resp = session.get(
            self._formatted_url("check"),
            timeout=self.CHECK_TIMEOUT_SEC,
            verify=self.verify,
        )

        if resp.status_code != 200:
            raise ValueError(
                f"Error checking server: {resp.content.decode()}. Is the server running?"
            )

        rh_version = resp.json().get("rh_version", None)
        import runhouse

        if rh_version and not runhouse.__version__ == rh_version:
            logger.warning(
                f"Server was started with Runhouse version ({rh_version}), "
                f"but local Runhouse version is ({runhouse.__version__})"
            )

    def status(self, resource_address: str):
        """Load the remote cluster's status."""
        # Note: Resource address must be specified in order to construct the cluster subtoken
        return self.request("status", req_type="get", resource_address=resource_address)

    def folder_operation(self, operation: FolderOperation, **kwargs):
        folder_params = FolderParams(**kwargs).dict()
        return self.request_json(
            f"/folder/method/{operation}", req_type="post", json_dict=folder_params
        )

    def get_certificate(self):
        cert: bytes = self.request(
            "cert",
            req_type="get",
            headers={},
        )
        # Create parent directory to store the cert
        Path(self.cert_path).parent.mkdir(parents=True, exist_ok=True)
        with open(self.cert_path, "wb") as file:
            file.write(cert)

    def call(
        self,
        key: str,
        method_name: str,
        data: Any = None,
        serialization: Optional[str] = None,
        resource_address=None,
        run_name: Optional[str] = None,
        stream_logs: bool = True,
        remote: bool = False,
        save=False,
    ):
        """wrapper to temporarily support cluster's call signature"""
        return self.call_module_method(
            key,
            method_name,
            data=data,
            serialization=serialization,
            resource_address=resource_address or self.resource_address,
            run_name=run_name,
            stream_logs=stream_logs,
            remote=remote,
            save=save,
            system=self.system,
        )

    def call_module_method(
        self,
        key: str,
        method_name: str,
        data: Any = None,
        serialization: Optional[str] = None,
        resource_address=None,
        run_name: Optional[str] = None,
        stream_logs: bool = True,
        remote: bool = False,
        save=False,
        system=None,
    ):
        """
        Client function to call the rpc for call_module_method
        """
        # Measure the time it takes to send the message
        start = time.time()
        logger.info(
            f"{'Calling' if method_name else 'Getting'} {key}"
            + (f".{method_name}" if method_name else "")
        )
        serialization = serialization or "pickle"
        res = retry_with_exponential_backoff(session.post)(
            self._formatted_url(f"{key}/{method_name}"),
            json=CallParams(
                data=serialize_data(data, serialization),
                serialization=serialization,
                run_name=run_name,
                stream_logs=stream_logs,
                save=save,
                remote=remote,
            ).dict(),
            stream=True,
            headers=rns_client.request_headers(resource_address),
            auth=self.auth,
            verify=self.verify,
        )

        if res.status_code != 200:
            raise ValueError(
                f"Error calling {method_name} on server: {res.content.decode()}"
            )
        error_str = f"Error calling {method_name} on {key} on server"

        # We get back a stream of intermingled log outputs and results (maybe None, maybe error, maybe single result,
        # maybe a stream of results), so we need to separate these out.
        result = None
        res_iter = res.iter_lines(chunk_size=None)
        # We need to manually iterate through res_iter so we can try/except to bypass a ChunkedEncodingError bug
        while True:
            try:
                responses_json = next(res_iter)
            except requests.exceptions.ChunkedEncodingError:
                # Some silly bug in urllib3, see https://github.com/psf/requests/issues/4248
                continue
            except StopIteration:
                break
            except StopAsyncIteration:
                break

            resp = json.loads(responses_json)
            output_type = resp["output_type"]
            result = handle_response(
                resp, output_type, error_str, log_formatter=self.log_formatter
            )
            # If this was a `.remote` call, we don't need to recreate the system and connection, which can be
            # slow, we can just set it explicitly.
            from runhouse.resources.module import Module

            if isinstance(result, Module):
                if (
                    system
                    and result.system
                    and system.rns_address == result.system.rns_address
                ):
                    result.system = system
            elif output_type == OutputType.CONFIG:
                if (
                    system
                    and "system" in result
                    and system.rns_address == result["system"]
                ):
                    result["system"] = system
                result = Resource.from_config(result, dryrun=True)

        end = time.time()

        if (
            hasattr(result, "system")
            and system is not None
            and result.system.rns_address == system.rns_address
        ):
            result.system = system

        if method_name:
            log_str = (
                f"Time to call {key}.{method_name}: {round(end - start, 2)} seconds"
            )
        else:
            log_str = f"Time to get {key}: {round(end - start, 2)} seconds"
        logging.info(log_str)
        return result

    async def acall(
        self,
        key: str,
        method_name: str,
        data: Any = None,
        serialization: Optional[str] = None,
        resource_address=None,
        run_name: Optional[str] = None,
        stream_logs: bool = True,
        remote: bool = False,
        run_async=False,
        save=False,
    ):
        """wrapper to temporarily support cluster's call signature"""
        return await self.acall_module_method(
            key,
            method_name,
            data=data,
            serialization=serialization,
            resource_address=resource_address or self.resource_address,
            run_name=run_name,
            stream_logs=stream_logs,
            remote=remote,
            run_async=run_async,
            save=save,
            system=self.system,
        )

    async def acall_module_method(
        self,
        key: str,
        method_name: str,
        data: Any = None,
        serialization: Optional[str] = None,
        resource_address=None,
        run_name: Optional[str] = None,
        stream_logs: bool = True,
        remote: bool = False,
        run_async=False,
        save=False,
        system=None,
    ):
        """
        Client function to call the rpc for call_module_method
        """
        # Measure the time it takes to send the message
        start = time.time()
        logger.info(
            f"{'Calling' if method_name else 'Getting'} {key}"
            + (f".{method_name}" if method_name else "")
        )
        serialization = serialization or "pickle"
        async with self.async_session.stream(
            "POST",
            self._formatted_url(f"{key}/{method_name}"),
            json=CallParams(
                data=serialize_data(data, serialization),
                serialization=serialization,
                run_name=run_name,
                stream_logs=stream_logs,
                save=save,
                remote=remote,
                run_async=run_async,
            ).dict(),
            headers=rns_client.request_headers(resource_address),
        ) as res:
            if res.status_code != 200:
                raise ValueError(
                    f"Error calling {method_name} on server: {res.content.decode()}"
                )
            error_str = f"Error calling {method_name} on {key} on server"

            # We get back a stream of intermingled log outputs and results (maybe None, maybe error, maybe single result,
            # maybe a stream of results), so we need to separate these out.
            result = None
            async for response_json in res.aiter_lines():
                resp = json.loads(response_json)
                output_type = resp["output_type"]
                result = handle_response(
                    resp, output_type, error_str, log_formatter=self.log_formatter
                )
                # If this was a `.remote` call, we don't need to recreate the system and connection, which can be
                # slow, we can just set it explicitly.
                from runhouse.resources.module import Module

                if isinstance(result, Module):
                    if (
                        system
                        and result.system
                        and system.rns_address == result.system.rns_address
                    ):
                        result.system = system
                elif output_type == OutputType.CONFIG:
                    if (
                        system
                        and "system" in result
                        and system.rns_address == result["system"]
                    ):
                        result["system"] = system
                    result = Resource.from_config(result, dryrun=True)

            end = time.time()

            if (
                hasattr(result, "system")
                and system is not None
                and result.system.rns_address == system.rns_address
            ):
                result.system = system

            if method_name:
                log_str = (
                    f"Time to call {key}.{method_name}: {round(end - start, 2)} seconds"
                )
            else:
                log_str = f"Time to get {key}: {round(end - start, 2)} seconds"
            logging.info(log_str)
            return result

    def put_object(self, key: str, value: Any, env=None):
        return self.request_json(
            "object",
            req_type="post",
            json_dict=PutObjectParams(
                key=key,
                serialized_data=serialize_data(value, "pickle"),
                env_name=env,
                serialization="pickle",
            ).dict(),
            err_str=f"Error putting object {key}",
        )

    def put_resource(
        self, resource, env_name: Optional[str] = None, state=None, dryrun=False
    ):
        config = resource.config(condensed=False)
        return self.request_json(
            "resource",
            req_type="post",
            # TODO wire up dryrun properly
            json_dict=PutResourceParams(
                serialized_data=serialize_data([config, state, dryrun], "pickle"),
                env_name=env_name,
                serialization="pickle",
            ).dict(),
            err_str=f"Error putting resource {resource.name or type(resource)}",
        )

    def get(
        self,
        key: str,
        default: Any = None,
        remote=False,
        system=None,
    ):
        """Provides compatibility with cluster's get."""
        try:
            res = self.request_json(
                "object",
                req_type="get",
                json_dict=GetObjectParams(
                    key=key,
                    serialization="pickle",
                    remote=remote,
                ).dict(),
                err_str=f"Error getting object {key}",
            )
            if remote and isinstance(res, dict) and "resource_type" in res:
                # Reconstruct the resource from the config
                if "system" in res:
                    res["system"] = system
                res = Resource.from_config(res, dryrun=True)

        except KeyError as e:
            if default == KeyError:
                raise e
            return default
        return res

    def rename(self, old_key: str, new_key: str):
        """Provides compatibility with cluster's rename."""
        return self.rename_object(old_key, new_key)

    def rename_object(self, old_key, new_key):
        self.request_json(
            "rename",
            req_type="post",
            json_dict=RenameObjectParams(key=old_key, new_key=new_key).dict(),
            err_str=f"Error renaming object {old_key}",
        )

    def set_settings(self, new_settings: Dict[str, Any]):
        res = retry_with_exponential_backoff(session.post)(
            self._formatted_url("settings"),
            json=new_settings,
            headers=rns_client.request_headers(self.resource_address),
            auth=self.auth,
            verify=self.verify,
        )
        if res.status_code != 200:
            raise ValueError(
                f"Error switching to new settings: {new_settings} on server: {res.content.decode()}"
            )
        return res

    def set_cluster_name(self, name: str):
        resp = self.set_settings({"cluster_name": name})
        self.resource_address = name
        return resp

    def delete(self, keys=None, env=None):
        return self.request_json(
            "delete_object",
            req_type="post",
            json_dict=DeleteObjectParams(keys=keys or []).dict(),
            err_str=f"Error deleting keys {keys}",
        )

    def keys(self, env=None):
        if env is not None and not isinstance(env, str):
            env = _get_env_from(env)
            env_name = env.name
        else:
            env_name = env
        return self.request(
            f"keys/?env_name={env_name}" if env_name else "keys", req_type="get"
        )<|MERGE_RESOLUTION|>--- conflicted
+++ resolved
@@ -21,10 +21,6 @@
 from runhouse.servers.http.http_utils import (
     CallParams,
     DeleteObjectParams,
-<<<<<<< HEAD
-    FolderOperation,
-=======
->>>>>>> 02bed529
     FolderParams,
     GetObjectParams,
     handle_response,
