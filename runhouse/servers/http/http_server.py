import argparse
import inspect
import json
import logging
import time
import traceback
from functools import wraps
from pathlib import Path
from typing import Optional

import ray
import requests
import yaml
from fastapi import Body, FastAPI, HTTPException, Request
from fastapi.encoders import jsonable_encoder
from fastapi.responses import JSONResponse, StreamingResponse

from sky.skylet.autostop_lib import set_last_active_time_to_now

from runhouse.constants import (
    CLUSTER_CONFIG_PATH,
    DEFAULT_HTTP_PORT,
    DEFAULT_HTTPS_PORT,
    DEFAULT_SERVER_HOST,
    DEFAULT_SERVER_PORT,
    LOGGING_WAIT_TIME,
    RH_LOGFILE_PATH,
)
from runhouse.globals import configs, obj_store, rns_client
from runhouse.rns.utils.api import resolve_absolute_path
from runhouse.rns.utils.names import _generate_default_name
from runhouse.servers.caddy.config import CaddyConfig
from runhouse.servers.http.auth import hash_token, verify_cluster_access
from runhouse.servers.http.certs import TLSCertConfig
from runhouse.servers.http.http_utils import (
    DeleteObjectParams,
    get_token_from_request,
    handle_exception_response,
    load_current_cluster,
    Message,
    OutputType,
    pickle_b64,
    PutObjectParams,
    PutResourceParams,
    RenameObjectParams,
    Response,
    ServerSettings,
)
from runhouse.servers.obj_store import ObjStore

logger = logging.getLogger(__name__)

app = FastAPI()


def validate_cluster_access(func):
    """If using Den auth, validate the user's Runhouse token and access to the cluster before continuing."""

    @wraps(func)
    async def wrapper(*args, **kwargs):
        HTTPServer.register_activity()

        request: Request = kwargs.get("request")
        den_auth_enabled: bool = HTTPServer.get_den_auth()
        is_coro = inspect.iscoroutinefunction(func)

        func_call: bool = func.__name__ in ["call_module_method", "call", "get_call"]
        token = get_token_from_request(request)

        if func_call and token:
            obj_store.add_user_to_auth_cache(token, refresh_cache=False)

        if not den_auth_enabled or func_call:
            # If this is a func call, we'll handle the auth in the object store
            if is_coro:
                return await func(*args, **kwargs)

            return func(*args, **kwargs)

        if token is None:
            raise HTTPException(
                status_code=404,
                detail="No token found in request auth headers. Expected in "
                "format: {{'Authorization': 'Bearer <token>'}})",
            )

        cluster_uri = load_current_cluster()
        if cluster_uri is None:
            logger.error(
                f"Failed to load cluster RNS address. Make sure cluster config YAML has been saved "
                f"on the cluster in path: {CLUSTER_CONFIG_PATH}"
            )
            raise HTTPException(
                status_code=404,
                detail="Failed to load current cluster. Make sure cluster config YAML exists on the cluster.",
            )

        cluster_access = verify_cluster_access(cluster_uri, token)
        if not cluster_access:
            # Must have cluster access for all the non func calls
            # Note: for func calls will be handling the auth in the object store
            raise HTTPException(
                status_code=403,
                detail="Cluster access is required for API",
            )

        if is_coro:
            return await func(*args, **kwargs)

        return func(*args, **kwargs)

    return wrapper


class HTTPServer:
    SKY_YAML = str(Path("~/.sky/sky_ray.yml").expanduser())
    memory_exporter = None

    def __init__(
        self, conda_env=None, enable_local_span_collection=None, *args, **kwargs
    ):
        runtime_env = {"conda": conda_env} if conda_env else {}

        # If enable_local_span_collection flag is passed, setup the span exporter and related functionality
        if enable_local_span_collection:
            from opentelemetry import trace
            from opentelemetry.instrumentation.fastapi import FastAPIInstrumentor
            from opentelemetry.instrumentation.requests import RequestsInstrumentor
            from opentelemetry.sdk.resources import Resource
            from opentelemetry.sdk.trace import TracerProvider
            from opentelemetry.sdk.trace.export import SimpleSpanProcessor
            from opentelemetry.sdk.trace.export.in_memory_span_exporter import (
                InMemorySpanExporter,
            )

            trace.set_tracer_provider(
                TracerProvider(
                    resource=Resource.create(
                        {"service.name": "runhouse-in-memory-service"}
                    )
                )
            )
            self.memory_exporter = InMemorySpanExporter()
            trace.get_tracer_provider().add_span_processor(
                SimpleSpanProcessor(self.memory_exporter)
            )
            # Instrument the app object
            FastAPIInstrumentor.instrument_app(app)

            # Instrument the requests library
            RequestsInstrumentor().instrument()

            @staticmethod
            @app.get("/spans")
            @validate_cluster_access
            def get_spans(request: Request):
                return {
                    "spans": [
                        span.to_json()
                        for span in self.memory_exporter.get_finished_spans()
                    ]
                }

        # Ray and ClusterServlet should already be
        # initialized by the start script (see below)
        # But if the HTTPServer was started standalone in a test,
        # We still want to make sure the cluster servlet is initialized
        # We connect this to the "base" env, which we'll initialize later,
        # so writes to the obj_store within the server get proxied to the "base" env.
        obj_store.initialize("base", setup_ray=True)

        # TODO disabling due to latency, figure out what to do with this
        # try:
        #     # Collect metadata for the cluster immediately on init
        #     self._collect_cluster_stats()
        # except Exception as e:
        #     logger.error(f"Failed to collect cluster stats: {str(e)}")

        try:
            # Collect telemetry stats for the cluster
            self._collect_telemetry_stats()
        except Exception as e:
            logger.error(f"Failed to collect cluster telemetry stats: {str(e)}")

        # We initialize a base env servlet where some things may run.
        # TODO: We aren't sure _exactly_ where this is or isn't used.
        # There are a few spots where we do `env_name or "base"`, and
        # this allows that base env to be pre-initialized.
        _ = ObjStore.get_env_servlet(
            env_name="base",
            create=True,
            runtime_env=runtime_env,
        )

        HTTPServer.register_activity()

    @classmethod
    def get_den_auth(cls):
        return obj_store.get_cluster_config().get("den_auth", False)

    @classmethod
    def enable_den_auth(cls, flush=True):
        obj_store.set_cluster_config_value("den_auth", True)
        if flush:
            obj_store.clear_auth_cache()

    @classmethod
    def disable_den_auth(cls):
        obj_store.set_cluster_config_value("den_auth", False)

    @staticmethod
    def register_activity():
        set_last_active_time_to_now()

    @staticmethod
    @app.get("/cert")
    def get_cert():
        """Download the certificate file for this server necessary for enabling HTTPS.
        User must have access to the cluster in order to download the certificate."""
        try:
            certs_config = TLSCertConfig()
            cert_path = certs_config.cert_path

            if not Path(cert_path).exists():
                raise FileNotFoundError(
                    f"No certificate found on cluster in path: {cert_path}"
                )

            with open(cert_path, "rb") as cert_file:
                cert = cert_file.read()

            return Response(data=pickle_b64(cert), output_type=OutputType.RESULT)

        except Exception as e:
            logger.exception(e)
            return Response(
                error=pickle_b64(e),
                traceback=pickle_b64(traceback.format_exc()),
                output_type=OutputType.EXCEPTION,
            )

    @staticmethod
    @app.get("/check")
    def check_server():
        try:
            HTTPServer.register_activity()
            if not ray.is_initialized():
                raise Exception("Ray is not initialized, restart the server.")
            logger.info("Server is up.")

            import runhouse

            return {"rh_version": runhouse.__version__}
        except Exception as e:
            logger.exception(e)
            HTTPServer.register_activity()
            return Response(
                error=pickle_b64(e),
                traceback=pickle_b64(traceback.format_exc()),
                output_type=OutputType.EXCEPTION,
            )

    @staticmethod
    def call_servlet_method(servlet, method, args, block=True):
        if isinstance(servlet, ray.actor.ActorHandle):
            obj_ref = getattr(servlet, method).remote(*args)
            if block:
                return ray.get(obj_ref)
            else:
                return obj_ref
        else:
            return getattr(servlet, method)(*args)

    @staticmethod
    def call_in_env_servlet(
        method,
        args=None,
        env=None,
        create=False,
        lookup_env_for_name=None,
        block=True,
    ):
        HTTPServer.register_activity()
        try:
            if lookup_env_for_name:
                env = env or obj_store.get_env_servlet_name_for_key(lookup_env_for_name)
            servlet = ObjStore.get_env_servlet(env or "base", create=create)
            # If servlet is a RayActor, call with .remote
            return HTTPServer.call_servlet_method(servlet, method, args, block=block)
        except Exception as e:
            logger.exception(e)
            HTTPServer.register_activity()
            return Response(
                error=pickle_b64(e),
                traceback=pickle_b64(traceback.format_exc()),
                output_type=OutputType.EXCEPTION,
            )

    @staticmethod
    @app.post("/settings")
    @validate_cluster_access
    def update_settings(request: Request, message: ServerSettings) -> Response:
        if message.den_auth:
            HTTPServer.enable_den_auth(flush=message.flush_auth_cache)
        elif message.den_auth is not None and not message.den_auth:
            HTTPServer.disable_den_auth()

        return Response(output_type=OutputType.SUCCESS)

    @staticmethod
    @app.post("/resource")
    @validate_cluster_access
    def put_resource(request: Request, params: PutResourceParams):
        try:
            env_name = params.env_name or "base"
            return obj_store.put_resource(
                serialized_data=params.serialized_data,
                serialization=params.serialization,
                env_name=env_name,
            )
        except Exception as e:
            return handle_exception_response(e, traceback.format_exc())

    @staticmethod
    @app.post("/{module}/{method}")
    @validate_cluster_access
    def call_module_method(
        request: Request, module, method=None, message: dict = Body(default=None)
    ):
        token = get_token_from_request(request)
        den_auth_enabled = HTTPServer.get_den_auth()
        token_hash = hash_token(token) if den_auth_enabled and token else None
        # Stream the logs and result (e.g. if it's a generator)
        HTTPServer.register_activity()
        try:
            # This translates the json dict into an object that we can access with dot notation, e.g. message.key
            message = argparse.Namespace(**message) if message else None
            method = None if method == "None" else method
            # If this is a "get" request to just return the module, do not stream logs or save by default
            message = message or (
                Message(stream_logs=False, key=module) if not method else Message()
            )
            env = message.env or obj_store.get_env_servlet_name_for_key(module)
            persist = message.run_async or message.remote or message.save or not method
            if method:
                # TODO fix the way we generate runkeys, it's ugly
                message.key = message.key or _generate_default_name(
                    prefix=module if method == "__call__" else f"{module}_{method}",
                    precision="ms",  # Higher precision because we see collisions within the same second
                )
                # If certain conditions are met, we can return a response immediately
                fast_resp = not persist and not message.stream_logs

                # Unless we're returning a fast response, we discard this obj_ref
                obj_ref = HTTPServer.call_in_env_servlet(
                    "call_module_method",
                    [module, method, message, token_hash, den_auth_enabled],
                    env=env,
                    create=True,
                    block=False,
                )

                if fast_resp:
                    res = ray.get(obj_ref)
                    logger.info(f"Returning fast response for {message.key}")
                    return res

            else:
                message.key = module

                # If this is a "get" call, don't wait for the result, it's either there or not.
                if not obj_store.contains(message.key):
                    return Response(output_type=OutputType.NOT_FOUND, data=message.key)

            if message.run_async:
                return Response(
                    data=pickle_b64(message.key),
                    output_type=OutputType.RESULT,
                )

            return StreamingResponse(
                HTTPServer._get_results_and_logs_generator(
                    message.key,
                    env=env,
                    stream_logs=message.stream_logs,
                    remote=message.remote,
                    pop=not persist,
                ),
                media_type="application/json",
            )
        except Exception as e:
            logger.exception(e)
            HTTPServer.register_activity()
            return Response(
                error=pickle_b64(e),
                traceback=pickle_b64(traceback.format_exc()),
                output_type=OutputType.EXCEPTION,
            )

    @staticmethod
    def _get_logfiles(log_key, log_type=None):
        if not log_key:
            return None
        key_logs_path = Path(RH_LOGFILE_PATH) / log_key
        if key_logs_path.exists():
            # Logs are like: `.rh/logs/key/key.[out|err]`
            glob_pattern = (
                "*.out"
                if log_type == "stdout"
                else "*.err"
                if log_type == "stderr"
                else "*.[oe][ur][tr]"
            )
            return [str(f.absolute()) for f in key_logs_path.glob(glob_pattern)]
        else:
            return None

    @staticmethod
    def open_new_logfiles(key, open_files):
        logfiles = HTTPServer._get_logfiles(key)
        if logfiles:
            for f in logfiles:
                if f not in [o.name for o in open_files]:
                    logger.info(f"Streaming logs from {f}")
                    open_files.append(open(f, "r"))
        return open_files

    @staticmethod
    def _get_results_and_logs_generator(
        key, env, stream_logs, remote=False, pop=False, serialization=None
    ):
        open_logfiles = []
        waiting_for_results = True

        try:
            obj_ref = None
            while waiting_for_results:

                while not obj_store.contains(key):
                    time.sleep(0.1)

                if not obj_ref:
                    obj_ref = HTTPServer.call_in_env_servlet(
                        "get",
                        [key, remote, True, None, serialization],
                        env=env,
                        block=False,
                    )
                try:
                    ret_val = ray.get(obj_ref, timeout=LOGGING_WAIT_TIME)
                    # Last result in a stream will have type RESULT to indicate the end
                    if ret_val is None:
                        # Still waiting for results in queue
                        obj_ref = None
                        # time.sleep(LOGGING_WAIT_TIME)
                        raise ray.exceptions.GetTimeoutError
                    if not ret_val.output_type == OutputType.RESULT_STREAM:
                        waiting_for_results = False
                    ret_val = ret_val.data if serialization == "json" else ret_val
                    ret_resp = json.dumps(jsonable_encoder(ret_val))
                    yield ret_resp + "\n"
                except ray.exceptions.GetTimeoutError:
                    pass

                # Reset the obj_ref so we make a fresh request for the result next time around
                obj_ref = None

                # Grab all the lines written to all the log files since the last time we checked, including
                # any new log files that have been created
                open_logfiles = (
                    HTTPServer.open_new_logfiles(key, open_logfiles)
                    if stream_logs
                    else []
                )
                ret_lines = []
                for i, f in enumerate(open_logfiles):
                    file_lines = f.readlines()
                    if file_lines:
                        # TODO [DG] handle .out vs .err, and multiple workers
                        # if len(logfiles) > 1:
                        #     ret_lines.append(f"Process {i}:")
                        ret_lines += file_lines
                if ret_lines:
                    lines_resp = (
                        Response(
                            data=ret_lines,
                            output_type=OutputType.STDOUT,
                        )
                        if not serialization == "json"
                        else ret_lines
                    )
                    logger.debug(f"Yielding logs for key {key}")
                    yield json.dumps(jsonable_encoder(lines_resp)) + "\n"

        except Exception as e:
            logger.exception(e)
            yield json.dumps(
                jsonable_encoder(
                    Response(
                        error=pickle_b64(e) if not serialization == "json" else str(e),
                        traceback=pickle_b64(traceback.format_exc())
                        if not serialization == "json"
                        else str(traceback.format_exc()),
                        output_type=OutputType.EXCEPTION,
                    )
                )
            )
        finally:
            if stream_logs and not open_logfiles:
                logger.warning(f"No logfiles found for call {key}")
            for f in open_logfiles:
                f.close()

            logger.debug(f"Deleting {key}")
            if pop:
                obj_store.delete(key)

    @staticmethod
    @app.post("/object")
    @validate_cluster_access
    def put_object(request: Request, params: PutObjectParams):
        try:
            obj_store.put(
                key=params.key,
                value=params.serialized_data,
                env=params.env_name,
                serialization=params.serialization,
                create_env_if_not_exists=True,
            )
            return Response(output_type=OutputType.SUCCESS)
        except Exception as e:
            return handle_exception_response(e, traceback.format_exc())

    @staticmethod
    @app.post("/rename")
    @validate_cluster_access
    def rename_object(request: Request, params: RenameObjectParams):
        try:
            obj_store.rename(
                old_key=params.key,
                new_key=params.new_key,
            )
            return Response(output_type=OutputType.SUCCESS)
        except Exception as e:
            return handle_exception_response(e, traceback.format_exc())

    @staticmethod
    @app.post("/delete_object")
    @validate_cluster_access
    def delete_obj(request: Request, params: DeleteObjectParams):
        try:
            if len(params.keys) == 0:
                cleared = obj_store.keys()
                obj_store.clear()
            else:
                cleared = []
                for key in params.keys:
                    obj_store.delete(key)
                    cleared.append(key)

            # Expicitly tell the client not to attempt to deserialize the output
            return Response(
                data=cleared,
                output_type=OutputType.RESULT_SERIALIZED,
                serialization=None,
            )
        except Exception as e:
            return handle_exception_response(e, traceback.format_exc())

    @staticmethod
    @app.get("/keys")
    @validate_cluster_access
    def get_keys(request: Request, env_name: Optional[str] = None):
        try:
            if not env_name:
                output = obj_store.keys()
            else:
                output = ObjStore.keys_for_env_servlet_name(env_name)

            # Expicitly tell the client not to attempt to deserialize the output
            return Response(
                data=output,
                output_type=OutputType.RESULT_SERIALIZED,
                serialization=None,
            )
        except Exception as e:
            return handle_exception_response(e, traceback.format_exc())

    @staticmethod
    @app.get("/{module}/{method}")
    @validate_cluster_access
    def get_call(request: Request, module, method=None, serialization="json"):
        token = get_token_from_request(request)
        den_auth_enabled = HTTPServer.get_den_auth()
        token_hash = hash_token(token) if den_auth_enabled and token else None
        # Stream the logs and result (e.g. if it's a generator)
        HTTPServer.register_activity()
        try:
            kwargs = dict(request.query_params)
            kwargs.pop("serialization", None)
            method = None if method == "None" else method
            message = Message(stream_logs=True, data=kwargs)
            env = obj_store.get_env_servlet_name_for_key(module)
            persist = message.run_async or message.remote or message.save or not method
            if method:
                # TODO fix the way we generate runkeys, it's ugly
                message.key = message.key or _generate_default_name(
                    prefix=module if method == "__call__" else f"{module}_{method}",
                    precision="ms",  # Higher precision because we see collisions within the same second
                )
                # If certain conditions are met, we can return a response immediately
                fast_resp = not persist and not message.stream_logs

                # Unless we're returning a fast response, we discard this obj_ref
                obj_ref = HTTPServer.call_in_env_servlet(
                    "call_module_method",
                    [
                        module,
                        method,
                        message,
                        token_hash,
                        den_auth_enabled,
                        serialization,
                    ],
                    env=env,
                    create=True,
                    block=False,
                )

                if fast_resp:
                    res = ray.get(obj_ref)
                    logger.info(f"Returning fast response for {message.key}")
                    return res

            else:
                message.key = module

                # If this is a "get" call, don't wait for the result, it's either there or not.
                if not obj_store.contains(message.key):
                    return Response(output_type=OutputType.NOT_FOUND, data=message.key)

            if message.run_async:
                return (
                    Response(
                        data=pickle_b64(message.key),
                        output_type=OutputType.RESULT,
                    )
                    if not serialization == "json"
                    else message.key
                )

            return StreamingResponse(
                HTTPServer._get_results_and_logs_generator(
                    message.key,
                    env=env,
                    stream_logs=message.stream_logs,
                    remote=message.remote,
                    pop=not persist,
                    serialization=serialization,
                ),
                media_type="application/json",
            )
        except Exception as e:
            logger.exception(e)
            HTTPServer.register_activity()
            return Response(
                error=pickle_b64(e) if not serialization == "json" else str(e),
                traceback=pickle_b64(traceback.format_exc())
                if not serialization == "json"
                else str(traceback.format_exc()),
                output_type=OutputType.EXCEPTION,
            )

    @staticmethod
    @app.post("/call/{module}/{method}")
    @validate_cluster_access
    async def call(
        request: Request,
        module,
        method=None,
        args: dict = Body(default={}),
        serialization="json",
    ):
        kwargs = args.get("kwargs", {})
        args = args.get("args", [])
        query_params = dict(request.query_params)
        query_params.pop("serialization", None)
        den_auth_enabled = HTTPServer.get_den_auth()
        if query_params:
            kwargs.update(query_params)
        token = get_token_from_request(request)
        token_hash = hash_token(token) if den_auth_enabled and token else None
        resp = HTTPServer.call_in_env_servlet(
            "call",
            [module, method, args, kwargs, serialization, token_hash, den_auth_enabled],
            create=True,
            lookup_env_for_name=module,
        )

        return JSONResponse(content=resp)

    @staticmethod
    def _collect_cluster_stats():
        """Collect cluster metadata and send to Grafana Loki"""
        if configs.get("disable_data_collection") is True:
            return

        cluster_data = HTTPServer._cluster_status_report()
        sky_data = HTTPServer._cluster_sky_report()

        HTTPServer._log_cluster_data(
            {**cluster_data, **sky_data},
            labels={"username": configs.username, "environment": "prod"},
        )

    @staticmethod
    @app.middleware("http")
    async def _add_username_to_span(request: Request, call_next):
        from opentelemetry import trace

        span = trace.get_current_span()
        username = configs.get("username")

        # Set the username as a span attribute
        span.set_attribute("username", username)
        return await call_next(request)

    @staticmethod
    def _collect_telemetry_stats():
        """Collect telemetry stats and send them to the Runhouse hosted OpenTelemetry collector"""
        from opentelemetry import trace
        from opentelemetry.exporter.otlp.proto.http.trace_exporter import (
            OTLPSpanExporter,
        )
        from opentelemetry.instrumentation.fastapi import FastAPIInstrumentor
        from opentelemetry.instrumentation.requests import RequestsInstrumentor
        from opentelemetry.sdk.resources import Resource
        from opentelemetry.sdk.trace import TracerProvider
        from opentelemetry.sdk.trace.export import BatchSpanProcessor

        telemetry_collector_address = configs.get("telemetry_collector_address")

        logger.info(f"Preparing to send telemetry to {telemetry_collector_address}")

        # Set the tracer provider and the exporter
        trace.set_tracer_provider(
            TracerProvider(
                resource=Resource.create({"service.name": "runhouse-service"})
            )
        )
        otlp_exporter = OTLPSpanExporter(
            endpoint=telemetry_collector_address + "/v1/traces",
        )

        # Add the exporter to the tracer provider
        trace.get_tracer_provider().add_span_processor(
            BatchSpanProcessor(otlp_exporter)
        )

        logger.info(
            f"Successfully added telemetry exporter {telemetry_collector_address}"
        )

        # Instrument the app object
        FastAPIInstrumentor.instrument_app(app)

        # Instrument the requests library
        RequestsInstrumentor().instrument()

    @staticmethod
    def _cluster_status_report():
        import ray._private.usage.usage_lib as ray_usage_lib
        from ray._raylet import GcsClient

        gcs_client = GcsClient(address="127.0.0.1:6379", nums_reconnect_retry=20)

        # fields : ['ray_version', 'python_version']
        cluster_metadata = ray_usage_lib.get_cluster_metadata(gcs_client)

        # fields: ['total_num_cpus', 'total_num_gpus', 'total_memory_gb', 'total_object_store_memory_gb']
        cluster_status_report = ray_usage_lib.get_cluster_status_to_report(
            gcs_client
        ).__dict__

        return {**cluster_metadata, **cluster_status_report}

    @staticmethod
    def _cluster_sky_report():
        try:
            with open(HTTPServer.SKY_YAML, "r") as stream:
                sky_ray_data = yaml.safe_load(stream)
        except FileNotFoundError:
            # For non on-demand clusters we won't have sky data
            return {}

        provider = sky_ray_data["provider"]
        node_config = sky_ray_data["available_node_types"].get("ray.head.default", {})

        return {
            "cluster_name": sky_ray_data.get("cluster_name"),
            "region": provider.get("region"),
            "provider": provider.get("module"),
            "instance_type": node_config.get("node_config", {}).get("InstanceType"),
        }

    @staticmethod
    def _log_cluster_data(data: dict, labels: dict):
        from runhouse.rns.utils.api import log_timestamp

        payload = {
            "streams": [
                {"stream": labels, "values": [[str(log_timestamp()), json.dumps(data)]]}
            ]
        }

        payload = json.dumps(payload)
        resp = requests.post(
            f"{rns_client.api_server_url}/admin/logs", data=json.dumps(payload)
        )

        if resp.status_code == 405:
            # api server not configured to receive grafana logs
            return

        if resp.status_code != 200:
            logger.error(
                f"({resp.status_code}) Failed to send logs to Grafana Loki: {resp.text}"
            )


if __name__ == "__main__":
    import uvicorn

    ssl_keyfile, ssl_certfile = None, None

    parser = argparse.ArgumentParser()
    parser.add_argument(
        "--host",
        type=str,
        default=None,
        help=f"Host to run server on. By default will run on {DEFAULT_SERVER_HOST}",
    )
    parser.add_argument(
        "--port",
        type=int,
        default=None,
        help="Port to run daemon on on. If provided and Caddy is not enabled, "
        f"will attempt to run the daemon on this port, defaults to {DEFAULT_SERVER_PORT}",
    )
    parser.add_argument(
        "--conda-env", type=str, default=None, help="Conda env to run server in"
    )
    parser.add_argument(
        "--use-local-telemetry",
        action="store_true",  # if providing --use-local-telemetry will be set to True
        help="Enable local telemetry",
    )
    parser.add_argument(
        "--use-https",
        action="store_true",  # if providing --use-https will be set to True
        help="Start an HTTPS server with new TLS certs",
    )
    parser.add_argument(
        "--use-den-auth",
        action="store_true",  # if providing --use-den-auth will be set to True
        help="Whether to authenticate requests with a Runhouse token",
    )
    parser.add_argument(
        "--domain",
        type=str,
        default=None,
        help="Server domain name",
    )
    parser.add_argument(
        "--ssl-keyfile",
        type=str,
        default=None,
        help="Path to SSL key file on the cluster to use for HTTPS",
    )
    parser.add_argument(
        "--ssl-certfile",
        type=str,
        default=None,
        help="Path to SSL cert file on the cluster to use for HTTPS",
    )
    parser.add_argument(
        "--restart-proxy",
        action="store_true",  # if providing --restart-proxy will be set to True
        help="Reconfigure Nginx",
    )
    parser.add_argument(
        "--use-caddy",
        action="store_true",  # if providing --use-caddy will be set to True
        help="Configure Caddy as a reverse proxy",
    )
    parser.add_argument(
        "--certs-address",
        type=str,
        default=None,
        help="Address to use for generating self-signed certs and enabling HTTPS. (e.g. public IP address)",
    )

    # The object store and the cluster servlet within it need to be
    # initiailzed in order to call `obj_store.get_cluster_config()`, which
    # uses the object store to load the cluster config from Ray.
    obj_store.initialize("base", setup_ray=True)

    cluster_config = obj_store.get_cluster_config()
    if not cluster_config:
        logger.warning(
            "Cluster config is not set. Using default values where possible."
        )
    logger.info("Initialized Object Store and Cluster Servlet.")

    parse_args = parser.parse_args()

    conda_name = parse_args.conda_env
    use_https = parse_args.use_https
    restart_proxy = parse_args.restart_proxy
    use_caddy = parse_args.use_caddy
<<<<<<< HEAD
    domain = parse_args.domain
=======
>>>>>>> f5da0fb5

    ########################################
    # Handling args that could be specified in the
    # cluster_config.json or via CLI args
    ########################################

    # Server port
    if parse_args.port != cluster_config.get("server_port"):
        logger.warning(
            f"CLI provided server port: {parse_args.port} is different from the server port specified in "
            f"cluster_config.json: {cluster_config.get('server_port')}. Prioritizing CLI provided port."
        )

    port_arg = parse_args.port or cluster_config.get("server_port")

    if port_arg is not None:
        cluster_config["server_port"] = port_arg

    # Den auth enabled
    if parse_args.use_den_auth != cluster_config.get("den_auth", False):
        logger.warning(
            f"CLI provided den_auth: {parse_args.use_den_auth} is different from the den_auth specified in "
            f"cluster_config.json: {cluster_config.get('den_auth')}. Prioritizing CLI provided den_auth."
        )

    den_auth = parse_args.use_den_auth or cluster_config.get("den_auth", False)
    cluster_config["den_auth"] = den_auth

    # Telemetry enabled
    if parse_args.use_local_telemetry != cluster_config.get(
        "use_local_telemetry", False
    ):
        logger.warning(
            f"CLI provided use_local_telemetry: {parse_args.use_local_telemetry} is different from the "
            f"use_local_telemetry specified in cluster_config.json: "
            f"{cluster_config.get('use_local_telemetry')}. Prioritizing CLI provided use_local_telemetry."
        )

    use_local_telemetry = parse_args.use_local_telemetry or cluster_config.get(
        "use_local_telemetry", False
    )
    cluster_config["use_local_telemetry"] = use_local_telemetry

    # Keyfile
    if parse_args.ssl_keyfile != cluster_config.get("ssl_keyfile"):
        logger.warning(
            f"CLI provided ssl_keyfile: {parse_args.ssl_keyfile} is different from the ssl_keyfile specified in "
            f"cluster_config.json: {cluster_config.get('ssl_keyfile')}. Prioritizing CLI provided ssl_keyfile."
        )

    ssl_keyfile_path_arg = parse_args.ssl_keyfile or cluster_config.get("ssl_keyfile")
    if ssl_keyfile_path_arg is not None:
        cluster_config["ssl_keyfile"] = ssl_keyfile_path_arg
    parsed_ssl_keyfile = (
        resolve_absolute_path(ssl_keyfile_path_arg) if ssl_keyfile_path_arg else None
    )

    # Certfile
    if parse_args.ssl_certfile != cluster_config.get("ssl_certfile"):
        logger.warning(
            f"CLI provided ssl_certfile: {parse_args.ssl_certfile} is different from the ssl_certfile specified in "
            f"cluster_config.json: {cluster_config.get('ssl_certfile')}. Prioritizing CLI provided ssl_certfile."
        )

    ssl_certfile_path_arg = parse_args.ssl_certfile or cluster_config.get(
        "ssl_certfile"
    )
    if ssl_certfile_path_arg is not None:
        cluster_config["ssl_certfile"] = ssl_certfile_path_arg
    parsed_ssl_certfile = (
        resolve_absolute_path(ssl_certfile_path_arg) if ssl_certfile_path_arg else None
    )

    # Host
    if parse_args.host != cluster_config.get("server_host"):
        logger.warning(
            f"CLI provided server_host: {parse_args.host} is different from the server_host specified in "
            f"cluster_config.json: {cluster_config.get('server_host')}. Prioritizing CLI provided server_host."
        )

    host = parse_args.host or cluster_config.get("server_host") or DEFAULT_SERVER_HOST
    cluster_config["server_host"] = host

    # Address in the case we're a TLS server
    if parse_args.certs_address != cluster_config.get("ips", [None])[0]:
        logger.warning(
            f"CLI provided certs_address: {parse_args.certs_address} is different from the certs_address specified in "
            f"cluster_config.json: {cluster_config.get('ips', [None])[0]}. Prioritizing CLI provided certs_address."
        )

    address = parse_args.certs_address or cluster_config.get("ips", [None])[0]
    if address is not None:
        cluster_config["ips"] = [address]
    else:
        cluster_config["ips"] = ["0.0.0.0"]

    # If there was no `cluster_config.json`, then server was created
    # simply with `runhouse start`.
    # A real `cluster_config` that was loaded
    # from json would have this set for sure
    if not cluster_config.get("resource_subtype"):
        # This is needed for the Cluster object to be created
        # in rh.here.
        cluster_config["resource_subtype"] = "Cluster"

        # server_connection_type is not set up if this is done through
        # a local `runhouse start`
        cluster_config["server_connection_type"] = "tls" if use_https else "none"

    obj_store.set_cluster_config(cluster_config)
    logger.info("Updated cluster config with parsed argument values.")

    HTTPServer(
        conda_env=conda_name,
        enable_local_span_collection=use_local_telemetry,
    )

    if den_auth:
        # Update den auth if enabled - keep as a class attribute to be referenced by the validator decorator
        HTTPServer.enable_den_auth()

    # Custom certs should already be on the cluster if their file paths are provided
    if parsed_ssl_keyfile and not Path(parsed_ssl_keyfile).exists():
        raise FileNotFoundError(
            f"No SSL key file found on cluster in path: {parsed_ssl_keyfile}"
        )

    if parsed_ssl_certfile and not Path(parsed_ssl_certfile).exists():
        raise FileNotFoundError(
            f"No SSL cert file found on cluster in path: {parsed_ssl_certfile}"
        )

    if use_https:
        if not use_caddy:
            # If not using Caddy need to provide both key and cert files
            cert_config = TLSCertConfig()
            ssl_keyfile = resolve_absolute_path(
                parsed_ssl_keyfile or cert_config.key_path
            )
            ssl_certfile = resolve_absolute_path(
                parsed_ssl_certfile or cert_config.cert_path
            )

            if not Path(ssl_keyfile).exists() and not Path(ssl_certfile).exists():
                # If the user has specified a server port and we're not using Caddy, then they
                # want to run a TLS server on an arbitrary port. In order to do this,
                # they need to pass their own certs.
                raise FileNotFoundError(
                    f"Could not find SSL private key and cert files on the cluster, which are required when specifying "
                    f"a custom port ({port_arg}). Please specify the paths using the --ssl-certfile and "
                    f"--ssl-keyfile flags."
                )

    # If the daemon port was not specified, it should be the default RH port
    daemon_port = port_arg
    if not daemon_port or daemon_port in [
        DEFAULT_HTTP_PORT,
        DEFAULT_HTTPS_PORT,
    ]:
        # Since one of HTTP_PORT or HTTPS_PORT was specified, Caddy is set up to forward requests
        # from the daemon to that port
        daemon_port = DEFAULT_SERVER_PORT

    # Note: running the FastAPI app on a higher, non-privileged port (8000) and using Caddy as a reverse
    # proxy to forward requests from port 80 (HTTP) or 443 (HTTPS) to the app's port.
    if use_caddy:
        logger.info("Using Caddy as a reverse proxy")
<<<<<<< HEAD
        if address is None and domain is None:
            raise ValueError(
                "Must provide the server address or domain to configure Caddy. No address or domain found in the "
                "server start command (--certs-address or --domain) or in the cluster config YAML saved on the cluster."
            )

        # use the domain if we have it
=======
        if address is None:
            raise ValueError(
                "Must provide the server address to configure Caddy. No address found in the server "
                "start command (--certs-address) or in the cluster config YAML saved on the cluster."
            )

>>>>>>> f5da0fb5
        cc = CaddyConfig(
            address=address,
            domain=domain,
            rh_server_port=daemon_port,
            ssl_key_path=ssl_keyfile,
            ssl_cert_path=ssl_certfile,
            use_https=use_https,
            force_reinstall=restart_proxy,
        )
        cc.configure()

        caddy_port = DEFAULT_HTTPS_PORT if use_https else DEFAULT_HTTP_PORT
        logger.info(f"Caddy is proxying requests from {caddy_port} to {daemon_port}.")

    logger.info(
        f"Launching Runhouse API server with den_auth={den_auth} and "
        + f"use_local_telemetry={use_local_telemetry} "
        + f"on host={host} and use_https={use_https} and port_arg={daemon_port}"
    )

    # Only launch uvicorn with certs if HTTPS is enabled and not using Caddy
    uvicorn_cert = ssl_certfile if not use_caddy and use_https else None
    uvicorn_key = ssl_keyfile if not use_caddy and use_https else None

    uvicorn.run(
        app,
        host=host,
        port=daemon_port,
        ssl_certfile=uvicorn_cert,
        ssl_keyfile=uvicorn_key,
    )<|MERGE_RESOLUTION|>--- conflicted
+++ resolved
@@ -918,10 +918,7 @@
     use_https = parse_args.use_https
     restart_proxy = parse_args.restart_proxy
     use_caddy = parse_args.use_caddy
-<<<<<<< HEAD
     domain = parse_args.domain
-=======
->>>>>>> f5da0fb5
 
     ########################################
     # Handling args that could be specified in the
@@ -1089,22 +1086,12 @@
     # proxy to forward requests from port 80 (HTTP) or 443 (HTTPS) to the app's port.
     if use_caddy:
         logger.info("Using Caddy as a reverse proxy")
-<<<<<<< HEAD
         if address is None and domain is None:
             raise ValueError(
                 "Must provide the server address or domain to configure Caddy. No address or domain found in the "
                 "server start command (--certs-address or --domain) or in the cluster config YAML saved on the cluster."
             )
 
-        # use the domain if we have it
-=======
-        if address is None:
-            raise ValueError(
-                "Must provide the server address to configure Caddy. No address found in the server "
-                "start command (--certs-address) or in the cluster config YAML saved on the cluster."
-            )
-
->>>>>>> f5da0fb5
         cc = CaddyConfig(
             address=address,
             domain=domain,
