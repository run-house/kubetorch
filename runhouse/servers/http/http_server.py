--- conflicted
+++ resolved
@@ -36,10 +36,7 @@
 from runhouse.servers.http.http_utils import (
     CallParams,
     DeleteObjectParams,
-<<<<<<< HEAD
-=======
     folder_exists,
->>>>>>> e5e16e73
     folder_get,
     folder_ls,
     folder_mkdir,
@@ -84,19 +81,9 @@
 
         func_call: bool = func.__name__ in ["post_call", "get_call"]
 
-        # restrict access for folder APIs
+        # restrict access for folder specific APIs
         access_level_required = (
-            ResourceAccess.WRITE
-            if func.__name__
-            in [
-                "folder_ls_cmd",
-                "folder_mkdir_cmd",
-                "folder_get_cmd",
-                "folder_put_cmd",
-                "folder_rm_cmd",
-                "folder_mv_cmd",
-            ]
-            else None
+            ResourceAccess.WRITE if func.__name__.startswith("folder") else None
         )
         token = get_token_from_request(request)
 
@@ -692,17 +679,10 @@
             path = resolve_folder_path(put_params.path)
             return folder_put(
                 path,
-<<<<<<< HEAD
-                overwrite=put_params.overwrite,
-                mode=put_params.mode,
-                serialization=put_params.serialization,
-                contents=put_params.contents,
-=======
                 contents=put_params.contents,
                 overwrite=put_params.overwrite,
                 mode=put_params.mode,
                 serialization=put_params.serialization,
->>>>>>> e5e16e73
             )
 
         except Exception as e:
@@ -743,8 +723,6 @@
             )
 
     @staticmethod
-<<<<<<< HEAD
-=======
     @app.post("/folder/method/exists")
     @validate_cluster_access
     async def folder_exists_cmd(request: Request, folder_params: FolderParams):
@@ -758,7 +736,6 @@
             )
 
     @staticmethod
->>>>>>> e5e16e73
     @app.post("/delete_object")
     @validate_cluster_access
     async def delete_obj(request: Request, params: DeleteObjectParams):
