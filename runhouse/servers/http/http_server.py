import argparse
import asyncio
import inspect
import json
import traceback
import uuid
from functools import wraps
from pathlib import Path
from typing import Optional

import ray
import requests
import yaml
from fastapi import Body, FastAPI, HTTPException, Request
from fastapi.encoders import jsonable_encoder
from fastapi.openapi.docs import get_redoc_html, get_swagger_ui_html
from fastapi.responses import StreamingResponse

from runhouse.constants import (
    DEFAULT_HTTP_PORT,
    DEFAULT_HTTPS_PORT,
    DEFAULT_LOG_LEVEL,
    DEFAULT_SERVER_HOST,
    DEFAULT_SERVER_PORT,
    EMPTY_DEFAULT_ENV_NAME,
    LOGGING_WAIT_TIME,
    RH_LOGFILE_PATH,
)
from runhouse.globals import configs, obj_store, rns_client
from runhouse.logger import logger
from runhouse.rns.utils.api import resolve_absolute_path
from runhouse.rns.utils.names import _generate_default_name
from runhouse.servers.caddy.config import CaddyConfig
from runhouse.servers.http.auth import averify_cluster_access
from runhouse.servers.http.certs import TLSCertConfig
from runhouse.servers.http.http_utils import (
    CallParams,
    DeleteObjectParams,
<<<<<<< HEAD
=======
    folder_exists,
>>>>>>> e5e16e73
    folder_get,
    folder_ls,
    folder_mkdir,
    folder_mv,
    folder_put,
    folder_rm,
    FolderGetParams,
    FolderLsParams,
    FolderMvParams,
    FolderParams,
    FolderPutParams,
    FolderRmParams,
    get_token_from_request,
    handle_exception_response,
    OutputType,
    PutObjectParams,
    PutResourceParams,
    RenameObjectParams,
    resolve_folder_path,
    Response,
    serialize_data,
    ServerSettings,
)
from runhouse.servers.obj_store import (
    ClusterServletSetupOption,
    ObjStoreError,
    RaySetupOption,
)
from runhouse.utils import sync_function

app = FastAPI(docs_url=None, redoc_url=None)


def validate_cluster_access(func):
    """If using Den auth, validate the user's cluster subtoken and access to the cluster before continuing."""

    @wraps(func)
    async def wrapper(*args, **kwargs):
        request: Request = kwargs.get("request")
        den_auth_enabled: bool = await HTTPServer.get_den_auth()
        is_coro = inspect.iscoroutinefunction(func)

        func_call: bool = func.__name__ in ["post_call", "get_call"]
        token = get_token_from_request(request)

        request_id = request.headers.get("X-Request-ID", str(uuid.uuid4()))
        ctx_token = obj_store.set_ctx(request_id=request_id, token=token)

        try:
            if den_auth_enabled and not func_call:
                if token is None:
                    raise HTTPException(
                        status_code=401,
                        detail="No Runhouse token provided. Try running `$ runhouse login` or visiting "
                        "https://run.house/login to retrieve a token. If calling via HTTP, please "
                        "provide a valid token in the Authorization header.",
                    )
                cluster_uri = (await obj_store.aget_cluster_config()).get("name")
                cluster_access = await averify_cluster_access(cluster_uri, token)
                if not cluster_access:
                    # Must have cluster access for all the non func calls
                    # Note: for func calls we handle the auth in the object store
                    raise HTTPException(
                        status_code=403,
                        detail="Cluster access is required for this operation.",
                    )

            if is_coro:
                res = await func(*args, **kwargs)
            else:
                res = func(*args, **kwargs)
        except Exception as e:
            raise e
        finally:
            if ctx_token:
                obj_store.unset_ctx(ctx_token)
        return res

    return wrapper


class HTTPServer:
    SKY_YAML = str(Path("~/.sky/sky_ray.yml").expanduser())
    memory_exporter = None

    @classmethod
    async def ainitialize(
        cls,
        default_env_name=None,
        conda_env=None,
        from_test: bool = False,
        *args,
        **kwargs,
    ):
        log_level = kwargs.get("logs_level", DEFAULT_LOG_LEVEL)
        logger.setLevel(log_level)
        if log_level != DEFAULT_LOG_LEVEL:
            logger.info(f"setting logs level to {log_level}")
        runtime_env = {"conda": conda_env} if conda_env else None

        default_env_name = default_env_name or EMPTY_DEFAULT_ENV_NAME

        # Ray and ClusterServlet should already be
        # initialized by the start script (see below)
        # But if the HTTPServer was started standalone in a test,
        # We still want to make sure the cluster servlet is initialized
        if from_test:
            await obj_store.ainitialize(
                default_env_name,
                setup_ray=RaySetupOption.TEST_PROCESS,
                runtime_env=runtime_env,
                logs_level=log_level,
            )

        # TODO disabling due to latency, figure out what to do with this
        # try:
        #     # Collect metadata for the cluster immediately on init
        #     self._collect_cluster_stats()
        # except Exception as e:
        #     logger.error(f"Failed to collect cluster stats: {str(e)}")

        # We initialize a default env servlet where some things may run.
        _ = obj_store.get_env_servlet(
            env_name=default_env_name,
            create=True,
            runtime_env=runtime_env,
            logs_level=log_level,
        )

        if default_env_name == EMPTY_DEFAULT_ENV_NAME:
            from runhouse.resources.envs import Env

            default_env = Env(name=default_env_name)
            data = (default_env.config(condensed=False), {}, False)
            obj_store.put_resource(
                serialized_data=data, serialization=None, env_name=default_env_name
            )

    @classmethod
    def initialize(
        cls,
        default_env_name=None,
        conda_env=None,
        from_test: bool = False,
        *args,
        **kwargs,
    ):
        return sync_function(cls.ainitialize)(
            default_env_name,
            conda_env,
            from_test,
            *args,
            **kwargs,
        )

    @classmethod
    async def get_den_auth(cls):
        return obj_store.is_den_auth_enabled()

    @classmethod
    async def aenable_den_auth(cls, flush: Optional[bool] = True):
        await obj_store.aenable_den_auth()

        if flush:
            await obj_store.aclear_auth_cache()

    def enable_den_auth(flush: Optional[bool] = True):
        return sync_function(HTTPServer.aenable_den_auth)(flush)

    @classmethod
    async def adisable_den_auth(cls):
        await obj_store.adisable_den_auth()

    @classmethod
    def disable_den_auth(cls):
        return sync_function(HTTPServer.adisable_den_auth)()

    @staticmethod
    @app.get("/cert")
    def get_cert():
        """Download the certificate file for this server necessary for enabling HTTPS.
        User must have access to the cluster in order to download the certificate."""

        # Default for this endpoint is "pickle" serialization
        serialization = "pickle"

        try:
            certs_config = TLSCertConfig()
            cert_path = certs_config.cert_path

            if not Path(cert_path).exists():
                raise FileNotFoundError(
                    f"No certificate found on cluster in path: {cert_path}"
                )

            with open(cert_path, "rb") as cert_file:
                cert = cert_file.read()

            return Response(
                data=serialize_data(cert, serialization),
                output_type=OutputType.RESULT_SERIALIZED,
                serialization=serialization,
            )

        except Exception as e:
            logger.exception(e)
            exception_data = {
                "error": serialize_data(e, serialization),
                "traceback": traceback.format_exc(),
            }
            return Response(
                output_type=OutputType.EXCEPTION,
                data=exception_data,
                serialization=serialization,
            )

    @staticmethod
    @app.get("/check")
    def check_server():

        # Default for this endpoint is "pickle" serialization
        serialization = "pickle"

        try:
            if not ray.is_initialized():
                raise Exception("Ray is not initialized, restart the server.")
            logger.info("Server is up.")

            import runhouse

            return {"rh_version": runhouse.__version__}
        except Exception as e:
            logger.exception(e)
            exception_data = {
                "error": serialize_data(e, serialization),
                "traceback": traceback.format_exc(),
            }
            return Response(
                output_type=OutputType.EXCEPTION,
                data=exception_data,
                serialization=serialization,
            )

    @staticmethod
    @app.post("/settings")
    @validate_cluster_access
    async def update_settings(request: Request, message: ServerSettings) -> Response:
        if message.cluster_name:
            await obj_store.aset_cluster_config_value("name", message.cluster_name)

        if message.den_auth:
            await HTTPServer.aenable_den_auth(flush=message.flush_auth_cache)
        elif message.den_auth is not None and not message.den_auth:
            await HTTPServer.adisable_den_auth()

        if message.autostop_mins:
            obj_store.set_cluster_config_value("autostop_mins", message.autostop_mins)

        if message.status_check_interval:
            obj_store.set_cluster_config_value(
                "status_check_interval", message.status_check_interval
            )

        return Response(output_type=OutputType.SUCCESS)

    @staticmethod
    async def _call(
        key: str,
        method_name: Optional[str] = None,
        params: CallParams = Body(default=None),
    ):
        # Allow an empty body
        params = params or CallParams()

        try:
            params.run_name = params.run_name or _generate_default_name(
                prefix=key if method_name == "__call__" else f"{key}_{method_name}",
                precision="ms",  # Higher precision because we see collisions within the same second
                sep="@",
            )
            # Call async so we can loop to collect logs until the result is ready

            fut = asyncio.create_task(
                obj_store.acall(
                    key=key,
                    method_name=method_name,
                    data=params.data,
                    stream_logs=params.stream_logs,
                    serialization=params.serialization,
                    run_name=params.run_name,
                    remote=params.remote,
                )
            )
            # If stream_logs is False, we'll wait for the result and return it
            if not params.stream_logs:
                return await fut

            return StreamingResponse(
                HTTPServer._get_results_and_logs_generator(
                    key,
                    fut=fut,
                    run_name=params.run_name,
                    serialization=params.serialization,
                ),
                media_type="application/json",
            )
        except Exception as e:
            return handle_exception_response(
                e,
                traceback.format_exc(),
                serialization=params.serialization,
                from_http_server=True,
            )

    # Open API docs routes
    @staticmethod
    @app.get("/{key}/openapi.json")
    @validate_cluster_access
    async def get_openapi_spec(request: Request, key: str):
        try:
            module_openapi_spec = await obj_store.acall(
                key, method_name="openapi_spec", serialization=None
            )
        except (AttributeError, ObjStoreError):
            # The object put on the server is not an `rh.Module`, so it doesn't have an openapi_spec method
            # OR
            # The object is not found in the object store at all
            module_openapi_spec = None

        if not module_openapi_spec:
            raise HTTPException(status_code=404, detail=f"Module {key} not found.")

        return module_openapi_spec

    @staticmethod
    @app.get("/{key}/redoc")
    @validate_cluster_access
    async def get_redoc(request: Request, key: str):
        return get_redoc_html(
            openapi_url=f"/{key}/openapi.json", title="Developer Documentation"
        )

    @staticmethod
    @app.get("/{key}/docs")
    @validate_cluster_access
    async def get_swagger_ui_html(request: Request, key: str):
        return get_swagger_ui_html(
            openapi_url=f"/{key}/openapi.json",
            title=f"{key} - Swagger UI",
            oauth2_redirect_url=app.swagger_ui_oauth2_redirect_url,
            init_oauth=app.swagger_ui_init_oauth,
        )

    # TODO match "/{key}/{method_name}/{path:more_path}" for asgi / proxy requests
    @staticmethod
    @app.post("/{key}/{method_name}")
    @validate_cluster_access
    async def post_call(
        request: Request,
        key: str,
        method_name: str = None,
        params: CallParams = Body(default=None),
    ):
        return await HTTPServer._call(key, method_name, params)

    @staticmethod
    @app.get("/{key}/{method_name}")
    @validate_cluster_access
    async def get_call(
        request: Request,
        key: str,
        method_name: Optional[str] = None,
        serialization: Optional[str] = None,
        run_name: Optional[str] = None,
        stream_logs: Optional[bool] = False,
        save: Optional[bool] = False,
        remote: Optional[bool] = False,
    ):
        # Default argument to json doesn't allow a user to pass in a serialization string if they want
        # But, if they didn't pass anything, we want it to be `json` by default.
        serialization = serialization or "json"

        try:

            # The types need to be explicitly specified as parameters first so that
            # we can cast Query params to the right type.
            params = CallParams(
                serialization=serialization,
                run_name=run_name,
                stream_logs=stream_logs,
                save=save,
                remote=remote,
            )

            query_params_remaining = dict(request.query_params)
            call_params_dict = params.dict()
            for k, v in dict(request.query_params).items():
                # If one of the query_params matches an arg in CallParams, set it
                # And also remove it from the query_params dict, so the rest
                # of the args will be passed as kwargs
                if k in call_params_dict:
                    del query_params_remaining[k]

            data = {
                "args": [],
                "kwargs": query_params_remaining,
            }
            params.data = serialize_data(data, serialization)

            return await HTTPServer._call(key, method_name, params)
        except Exception as e:
            logger.exception(e)
            exception_data = {
                "error": serialize_data(e, serialization),
                "traceback": traceback.format_exc(),
            }
            return Response(
                output_type=OutputType.EXCEPTION,
                data=exception_data,
                serialization=serialization,
            )

    @staticmethod
    def _get_logfiles(log_key, log_type=None):
        if not log_key:
            return None
        key_logs_path = Path(RH_LOGFILE_PATH) / log_key
        if key_logs_path.exists():
            # Logs are like: `.rh/logs/key/key.[out|err]`
            glob_pattern = (
                "*.out"
                if log_type == "stdout"
                else "*.err"
                if log_type == "stderr"
                else "*.[oe][ur][tr]"
            )
            return [str(f.absolute()) for f in key_logs_path.glob(glob_pattern)]
        else:
            return None

    @staticmethod
    def open_new_logfiles(key, open_files):
        logfiles = HTTPServer._get_logfiles(key)
        if logfiles:
            for f in logfiles:
                if f not in [o.name for o in open_files]:
                    logger.info(f"Streaming logs from {f}")
                    open_files.append(open(f, "r"))
        return open_files

    @staticmethod
    async def _get_results_and_logs_generator(key, fut, run_name, serialization=None):
        logger.debug(f"Streaming logs for key {run_name}")
        open_logfiles = []
        waiting_for_results = True

        try:
            while waiting_for_results:
                if fut.done():
                    waiting_for_results = False
                    ret_val = fut.result()
                    yield json.dumps(jsonable_encoder(ret_val)) + "\n"
                else:
                    await asyncio.sleep(LOGGING_WAIT_TIME)
                # Grab all the lines written to all the log files since the last time we checked, including
                # any new log files that have been created
                open_logfiles = HTTPServer.open_new_logfiles(run_name, open_logfiles)
                ret_lines = []
                for i, f in enumerate(open_logfiles):
                    file_lines = f.readlines()
                    if file_lines:
                        # TODO [DG] handle .out vs .err, and multiple workers
                        # if len(logfiles) > 1:
                        #     ret_lines.append(f"Process {i}:")
                        ret_lines += file_lines
                if ret_lines:
                    logger.debug(f"Yielding logs for key {run_name}")
                    yield json.dumps(
                        jsonable_encoder(
                            Response(
                                data=ret_lines,
                                output_type=OutputType.STDOUT,
                            )
                        )
                    ) + "\n"

        except Exception as e:
            logger.exception(e)
            # NOTE: We do not convert the exception to an HTTPException here, because once we're inside this
            # generator starlette has already returned the StreamingResponse and there is no way to halt the stream
            # to return a 403 instead. Users shouldn't notice much of a difference, because if working through the
            # client the exception will be serialized and returned to appear as a native python exception, and if
            # working through an HTTP call stream_logs is False by default, so a normal HTTPException will be raised
            # above before entering this generator.
            exception_data = {
                "error": serialize_data(e, serialization),
                "traceback": traceback.format_exc(),
            }
            yield json.dumps(
                jsonable_encoder(
                    Response(
                        output_type=OutputType.EXCEPTION,
                        data=exception_data,
                        serialization=serialization,
                    )
                )
            )
        finally:
            if not open_logfiles:
                logger.warning(f"No logfiles found for call {key}")
            for f in open_logfiles:
                f.close()

    @staticmethod
    @app.post("/resource")
    @validate_cluster_access
    async def put_resource(request: Request, params: PutResourceParams):
        try:
            env_name = params.env_name
            return await obj_store.aput_resource(
                serialized_data=params.serialized_data,
                serialization=params.serialization,
                env_name=env_name,
            )
        except Exception as e:
            return handle_exception_response(
                e, traceback.format_exc(), from_http_server=True
            )

    @staticmethod
    @app.post("/object")
    @validate_cluster_access
    async def put_object(request: Request, params: PutObjectParams):
        try:
            await obj_store.aput(
                key=params.key,
                value=params.serialized_data,
                env=params.env_name,
                serialization=params.serialization,
                create_env_if_not_exists=True,
            )
            return Response(output_type=OutputType.SUCCESS)
        except Exception as e:
            return handle_exception_response(
                e,
                traceback.format_exc(),
                serialization=params.serialization,
                from_http_server=True,
            )

    @staticmethod
    @app.get("/object")
    @validate_cluster_access
    async def get_object(
        request: Request,
        key: str,
        serialization: Optional[str] = "json",
        remote: bool = False,
    ):
        try:
            return await obj_store.aget(
                key=key,
                serialization=serialization,
                remote=remote,
            )
        except Exception as e:
            return handle_exception_response(
                e,
                traceback.format_exc(),
                serialization=serialization,
                from_http_server=True,
            )

    @staticmethod
    @app.post("/rename")
    @validate_cluster_access
    async def rename_object(request: Request, params: RenameObjectParams):
        try:
            await obj_store.arename(
                old_key=params.key,
                new_key=params.new_key,
            )
            return Response(output_type=OutputType.SUCCESS)
        except Exception as e:
            return handle_exception_response(
                e, traceback.format_exc(), from_http_server=True
            )

    @staticmethod
    @app.post("/folder/method/ls")
    @validate_cluster_access
    async def folder_ls_cmd(request: Request, ls_params: FolderLsParams):
        try:
            path = resolve_folder_path(ls_params.path)
            return folder_ls(path, full_paths=ls_params.full_paths, sort=ls_params.sort)

        except Exception as e:
            return handle_exception_response(
                e, traceback.format_exc(), from_http_server=True
            )

    @staticmethod
    @app.post("/folder/method/mkdir")
    @validate_cluster_access
    async def folder_mkdir_cmd(request: Request, folder_params: FolderParams):
        try:
            path = resolve_folder_path(folder_params.path)
            return folder_mkdir(path)

        except Exception as e:
            return handle_exception_response(
                e, traceback.format_exc(), from_http_server=True
            )

    @staticmethod
    @app.post("/folder/method/get")
    @validate_cluster_access
    async def folder_get_cmd(request: Request, get_params: FolderGetParams):
        try:
            path = resolve_folder_path(get_params.path)
            return folder_get(path, mode=get_params.mode, encoding=get_params.encoding)

        except Exception as e:
            return handle_exception_response(
                e, traceback.format_exc(), from_http_server=True
            )

    @staticmethod
    @app.post("/folder/method/put")
    @validate_cluster_access
    async def folder_put_cmd(request: Request, put_params: FolderPutParams):
        try:
            path = resolve_folder_path(put_params.path)
            return folder_put(
                path,
<<<<<<< HEAD
                overwrite=put_params.overwrite,
                mode=put_params.mode,
                serialization=put_params.serialization,
                contents=put_params.contents,
=======
                contents=put_params.contents,
                overwrite=put_params.overwrite,
                mode=put_params.mode,
                serialization=put_params.serialization,
>>>>>>> e5e16e73
            )

        except Exception as e:
            return handle_exception_response(
                e, traceback.format_exc(), from_http_server=True
            )

    @staticmethod
    @app.post("/folder/method/rm")
    @validate_cluster_access
    async def folder_rm_cmd(request: Request, rm_params: FolderRmParams):
        try:
            path = resolve_folder_path(rm_params.path)
            return folder_rm(
                path, contents=rm_params.contents, recursive=rm_params.recursive
            )

        except Exception as e:
            return handle_exception_response(
                e, traceback.format_exc(), from_http_server=True
            )

    @staticmethod
    @app.post("/folder/method/mv")
    @validate_cluster_access
    async def folder_mv_cmd(request: Request, mv_params: FolderMvParams):
        try:
            path = resolve_folder_path(mv_params.path)
            return folder_mv(
                src_path=path,
                dest_path=mv_params.dest_path,
                overwrite=mv_params.overwrite,
            )

        except Exception as e:
            return handle_exception_response(
                e, traceback.format_exc(), from_http_server=True
            )

    @staticmethod
<<<<<<< HEAD
=======
    @app.post("/folder/method/exists")
    @validate_cluster_access
    async def folder_exists_cmd(request: Request, folder_params: FolderParams):
        try:
            path = resolve_folder_path(folder_params.path)
            return folder_exists(path=path)

        except Exception as e:
            return handle_exception_response(
                e, traceback.format_exc(), from_http_server=True
            )

    @staticmethod
>>>>>>> e5e16e73
    @app.post("/delete_object")
    @validate_cluster_access
    async def delete_obj(request: Request, params: DeleteObjectParams):
        try:
            if len(params.keys) == 0:
                cleared = await obj_store.akeys()
                await obj_store.aclear()
            else:
                cleared = []
                for key in params.keys:
                    await obj_store.adelete(key)
                    cleared.append(key)

            # Expicitly tell the client not to attempt to deserialize the output
            return Response(
                data=cleared,
                output_type=OutputType.RESULT_SERIALIZED,
                serialization=None,
            )
        except Exception as e:
            return handle_exception_response(
                e, traceback.format_exc(), from_http_server=True
            )

    @staticmethod
    @app.get("/keys")
    @validate_cluster_access
    async def get_keys(request: Request, env_name: Optional[str] = None):
        try:
            if not env_name:
                output = await obj_store.akeys()
            else:
                output = await obj_store.akeys_for_env_servlet_name(env_name)

            # Expicitly tell the client not to attempt to deserialize the output
            return Response(
                data=output,
                output_type=OutputType.RESULT_SERIALIZED,
                serialization=None,
            )
        except Exception as e:
            return handle_exception_response(
                e, traceback.format_exc(), from_http_server=True
            )

    @staticmethod
    @app.get("/status")
    @validate_cluster_access
    def get_status(request: Request):

        return obj_store.status()

    @staticmethod
    def _collect_cluster_stats():
        """Collect cluster metadata and send to Grafana Loki"""
        if not configs.data_collection_enabled():
            return

        cluster_data = HTTPServer._cluster_status_report()
        sky_data = HTTPServer._cluster_sky_report()

        HTTPServer._log_cluster_data(
            {**cluster_data, **sky_data},
            labels={"username": configs.username, "environment": "prod"},
        )

    @staticmethod
    def _cluster_status_report():
        import ray._private.usage.usage_lib as ray_usage_lib
        from ray._raylet import GcsClient

        gcs_client = GcsClient(address="127.0.0.1:6379", nums_reconnect_retry=20)

        # fields : ['ray_version', 'python_version']
        cluster_metadata = ray_usage_lib.get_cluster_metadata(gcs_client)

        # fields: ['total_num_cpus', 'total_num_gpus', 'total_memory_gb', 'total_object_store_memory_gb']
        cluster_status_report = ray_usage_lib.get_cluster_status_to_report(
            gcs_client
        ).__dict__

        return {**cluster_metadata, **cluster_status_report}

    @staticmethod
    def _cluster_sky_report():
        try:
            with open(HTTPServer.SKY_YAML, "r") as stream:
                sky_ray_data = yaml.safe_load(stream)
        except FileNotFoundError:
            # For non on-demand clusters we won't have sky data
            return {}

        provider = sky_ray_data["provider"]
        node_config = sky_ray_data["available_node_types"].get("ray.head.default", {})

        return {
            "cluster_name": sky_ray_data.get("cluster_name"),
            "region": provider.get("region"),
            "provider": provider.get("module"),
            "instance_type": node_config.get("node_config", {}).get("InstanceType"),
        }

    @staticmethod
    def _log_cluster_data(data: dict, labels: dict):
        from runhouse.rns.utils.api import log_timestamp

        payload = {
            "streams": [
                {"stream": labels, "values": [[str(log_timestamp()), json.dumps(data)]]}
            ]
        }

        payload = json.dumps(payload)
        resp = requests.post(
            f"{rns_client.api_server_url}/admin/logs", data=json.dumps(payload)
        )

        if resp.status_code == 405:
            # api server not configured to receive grafana logs
            return

        if resp.status_code != 200:
            logger.error(
                f"({resp.status_code}) Failed to send logs to Grafana Loki: {resp.text}"
            )


async def main():
    import uvicorn

    parser = argparse.ArgumentParser()
    parser.add_argument(
        "--host",
        type=str,
        default=None,
        help=f"Host to run server on. By default will run on {DEFAULT_SERVER_HOST}",
    )
    parser.add_argument(
        "--port",
        type=int,
        default=None,
        help="Port to run daemon on on. If provided and Caddy is not enabled, "
        f"will attempt to run the daemon on this port, defaults to {DEFAULT_SERVER_PORT}",
    )
    parser.add_argument(
        "--conda-env", type=str, default=None, help="Conda env to run server in"
    )
    parser.add_argument(
        "--use-https",
        action="store_true",  # if providing --use-https will be set to True
        default=argparse.SUPPRESS,  # If user didn't specify, attribute will not be present (not False)
        help="Start an HTTPS server with new TLS certs",
    )
    parser.add_argument(
        "--use-den-auth",
        action="store_true",  # if providing --use-den-auth will be set to True
        default=argparse.SUPPRESS,  # If user didn't specify, attribute will not be present (not False)
        help="Whether to authenticate requests with a Runhouse token",
    )
    parser.add_argument(
        "--domain",
        type=str,
        default=None,
        help="Server domain name",
    )
    parser.add_argument(
        "--ssl-keyfile",
        type=str,
        default=None,
        help="Path to SSL key file on the cluster to use for HTTPS",
    )
    parser.add_argument(
        "--ssl-certfile",
        type=str,
        default=None,
        help="Path to SSL cert file on the cluster to use for HTTPS",
    )
    parser.add_argument(
        "--restart-proxy",
        action="store_true",  # if providing --restart-proxy will be set to True
        help="Reconfigure Caddy",
    )
    parser.add_argument(
        "--use-caddy",
        action="store_true",  # if providing --use-caddy will be set to True
        default=argparse.SUPPRESS,  # If user didn't specify, attribute will not be present (not False)
        help="Configure Caddy as a reverse proxy",
    )
    parser.add_argument(
        "--certs-address",
        type=str,
        default=None,
        help="Address to use for generating self-signed certs and enabling HTTPS. (e.g. public IP address)",
    )
    parser.add_argument(
        "--default-env-name",
        type=str,
        default=None,
        help="Name of env where the HTTP server is started.",
    )
    parser.add_argument(
        "--api-server-url",
        type=str,
        default=rns_client.api_server_url,
        help="URL of Runhouse Den",
    )
    parser.add_argument(
        "--from-python",
        action="store_true",
        default=argparse.SUPPRESS,
        help="Whether HTTP server is called from Python rather than CLI.",
    )

    parser.add_argument(
        "--log-level",
        type=str,
        default=DEFAULT_LOG_LEVEL,
        help="The lowest log level of the printed logs",
    )

    parse_args = parser.parse_args()

    conda_name = parse_args.conda_env
    restart_proxy = parse_args.restart_proxy
    api_server_url = parse_args.api_server_url
    default_env_name = parse_args.default_env_name

    if not hasattr(parse_args, "from_python") and not default_env_name:
        # detect default env if called from runhouse cli (start/restart) and cluster_config exists
        from runhouse.resources.hardware.utils import load_cluster_config_from_file

        cluster_config = load_cluster_config_from_file()
        if cluster_config.get("default_env"):
            default_env_name = cluster_config.get("default_env")["name"]

    # The object store and the cluster servlet within it need to be
    # initialized in order to call `obj_store.get_cluster_config()`, which
    # uses the object store to load the cluster config from Ray.
    # When setting up the server, we always want to create a new ClusterServlet.
    # We only want to forcibly start a Ray cluster if asked.
    # We connect this to the "base" env, which we'll initialize later,
    # so writes to the obj_store within the server get proxied to the "base" env.
    await obj_store.ainitialize(
        default_env_name,
        setup_cluster_servlet=ClusterServletSetupOption.FORCE_CREATE,
    )

    cluster_config = await obj_store.aget_cluster_config()
    if not cluster_config:
        logger.warning(
            "Cluster config is not set. Using default values where possible."
        )
    else:
        logger.info("Loaded cluster config from Ray.")

    ########################################
    # Handling args that could be specified in the
    # cluster_config.json or via CLI args
    ########################################

    # Den URL
    cluster_config["api_server_url"] = api_server_url

    # Server port
    if parse_args.port is not None and parse_args.port != cluster_config.get(
        "server_port"
    ):
        logger.warning(
            f"CLI provided server port: {parse_args.port} is different from the server port specified in "
            f"cluster_config.json: {cluster_config.get('server_port')}. Prioritizing CLI provided port."
        )

    port_arg = (
        parse_args.port or cluster_config.get("server_port") or DEFAULT_SERVER_PORT
    )

    if port_arg is not None:
        cluster_config["server_port"] = port_arg

    # Den auth enabled
    if hasattr(
        parse_args, "use_den_auth"
    ) and parse_args.use_den_auth != cluster_config.get("den_auth", False):
        logger.warning(
            f"CLI provided den_auth: {parse_args.use_den_auth} is different from the den_auth specified in "
            f"cluster_config.json: {cluster_config.get('den_auth')}. Prioritizing CLI provided den_auth."
        )

    den_auth = getattr(parse_args, "use_den_auth", False) or cluster_config.get(
        "den_auth", False
    )
    cluster_config["den_auth"] = den_auth

    if den_auth:
        await obj_store.aenable_den_auth()

    domain = parse_args.domain or cluster_config.get("domain", None)
    cluster_config["domain"] = domain

    # Keyfile
    if (
        parse_args.ssl_keyfile is not None
        and parse_args.ssl_keyfile != cluster_config.get("ssl_keyfile")
    ):
        logger.warning(
            f"CLI provided ssl_keyfile: {parse_args.ssl_keyfile} is different from the ssl_keyfile specified in "
            f"cluster_config.json: {cluster_config.get('ssl_keyfile')}. Prioritizing CLI provided ssl_keyfile."
        )

    ssl_keyfile_path_arg = parse_args.ssl_keyfile or cluster_config.get("ssl_keyfile")
    if ssl_keyfile_path_arg is not None:
        cluster_config["ssl_keyfile"] = ssl_keyfile_path_arg
    parsed_ssl_keyfile = (
        resolve_absolute_path(ssl_keyfile_path_arg) if ssl_keyfile_path_arg else None
    )

    # Certfile
    if (
        parse_args.ssl_certfile is not None
        and parse_args.ssl_certfile != cluster_config.get("ssl_certfile")
    ):
        logger.warning(
            f"CLI provided ssl_certfile: {parse_args.ssl_certfile} is different from the ssl_certfile specified in "
            f"cluster_config.json: {cluster_config.get('ssl_certfile')}. Prioritizing CLI provided ssl_certfile."
        )

    ssl_certfile_path_arg = parse_args.ssl_certfile or cluster_config.get(
        "ssl_certfile"
    )
    if ssl_certfile_path_arg is not None:
        cluster_config["ssl_certfile"] = ssl_certfile_path_arg
    parsed_ssl_certfile = (
        resolve_absolute_path(ssl_certfile_path_arg) if ssl_certfile_path_arg else None
    )

    # Host
    if parse_args.host is not None and parse_args.host != cluster_config.get(
        "server_host"
    ):
        logger.warning(
            f"CLI provided server_host: {parse_args.host} is different from the server_host specified in "
            f"cluster_config.json: {cluster_config.get('server_host')}. Prioritizing CLI provided server_host."
        )

    host = parse_args.host or cluster_config.get("server_host") or DEFAULT_SERVER_HOST
    cluster_config["server_host"] = host

    # Address in the case we're a TLS server
    if (
        parse_args.certs_address is not None
        and parse_args.certs_address != cluster_config.get("ips", [None])[0]
    ):
        logger.warning(
            f"CLI provided certs_address: {parse_args.certs_address} is different from the certs_address specified in "
            f"cluster_config.json: {cluster_config.get('ips', [None])[0]}. Prioritizing CLI provided certs_address."
        )

    certs_addresses = parse_args.certs_address or cluster_config.get("ips", None)

    # We don't want to unset multiple addresses if they were set in the cluster config
    if certs_addresses is not None:
        cluster_config["ips"] = certs_addresses
    else:
        cluster_config["ips"] = ["0.0.0.0"]

    certs_address = certs_addresses[0] if certs_addresses else None

    config_conn = cluster_config.get("server_connection_type")

    # Use caddy as reverse proxy
    if hasattr(parse_args, "use_caddy") and parse_args.use_caddy != (
        config_conn in ["tls", "none"]
    ):
        logger.warning(
            f"CLI provided use_caddy: {parse_args.use_caddy} is different from the server_connection_type specified in "
            f"cluster_config.json: {config_conn}. Prioritizing CLI provided use_caddy."
        )

    # Use HTTPS
    if hasattr(parse_args, "use_https") and parse_args.use_https != (
        config_conn == "tls"
    ):
        logger.warning(
            f"CLI provided use_https: {parse_args.use_https} is different from the server_connection_type specified in "
            f"cluster_config.json: {config_conn}. Prioritizing CLI provided use_https."
        )

    use_caddy = getattr(parse_args, "use_caddy", False) or (
        config_conn in ["tls", "none"]
    )
    use_https = getattr(parse_args, "use_https", False) or (config_conn == "tls")
    cluster_config["server_connection_type"] = (
        "tls" if use_https else "none" if use_caddy else config_conn
    )

    # If there was no `cluster_config.json`, then server was created
    # simply with `runhouse start`.
    # A real `cluster_config` that was loaded
    # from json would have this set for sure
    if not cluster_config.get("resource_subtype"):
        # This is needed for the Cluster object to be created
        # in rh.here.
        cluster_config["resource_subtype"] = "Cluster"

        # server_connection_type is not set up if this is done through
        # a local `runhouse start`
        cluster_config["server_connection_type"] = "tls" if use_https else "none"

    await obj_store.aset_cluster_config(cluster_config)

    await HTTPServer.ainitialize(
        default_env_name=default_env_name,
        conda_env=conda_name,
        logs_level=parse_args.log_level,
    )

    if den_auth:
        # Update den auth if enabled - keep as a class attribute to be referenced by the validator decorator
        await HTTPServer.aenable_den_auth()

    if use_https and not domain:
        # If using https (whether or not Caddy is being used) and no domain is specified, need to provide both
        # key and cert files - they should both already exist on the cluster
        if (
            not parsed_ssl_keyfile
            or not Path(parsed_ssl_keyfile).exists()
            or not parsed_ssl_certfile
            or not Path(parsed_ssl_certfile).exists()
        ):
            # Custom certs should already be on the cluster if their file paths are provided
            raise FileNotFoundError(
                f"Could not find SSL private key and cert files on the cluster, which are required when specifying "
                f"a port ({port_arg}) or enabling HTTPS. Please specify the paths using the --ssl-certfile and "
                f"--ssl-keyfile flags."
            )

    # If the daemon port was not specified, it should be the default RH port
    daemon_port = port_arg
    if not daemon_port or daemon_port in [
        DEFAULT_HTTP_PORT,
        DEFAULT_HTTPS_PORT,
    ]:
        # Since one of HTTP_PORT or HTTPS_PORT was specified, Caddy is set up to forward requests
        # from the daemon to that port
        daemon_port = DEFAULT_SERVER_PORT

    # Note: running the FastAPI app on a higher, non-privileged port (8000) and using Caddy as a reverse
    # proxy to forward requests from port 80 (HTTP) or 443 (HTTPS) to the app's port.
    if use_caddy:
        logger.debug("Using Caddy as a reverse proxy")
        if certs_address is None and domain is None:
            raise ValueError(
                "Must provide the server address or domain to configure Caddy. No address or domain found in the "
                "server start command (--certs-address or --domain) or in the cluster config YAML saved on the cluster."
            )

        cc = CaddyConfig(
            address=certs_address,
            domain=domain,
            rh_server_port=daemon_port,
            ssl_key_path=parsed_ssl_keyfile,
            ssl_cert_path=parsed_ssl_certfile,
            use_https=use_https,
            force_reinstall=restart_proxy,
        )
        cc.configure()

        caddy_port = DEFAULT_HTTPS_PORT if use_https else DEFAULT_HTTP_PORT
        logger.info(f"Caddy is proxying requests from {caddy_port} to {daemon_port}.")

    logger.info(
        f"Launching Runhouse API server with den_auth={den_auth} and "
        + f"on host={host} and use_https={use_https} and port_arg={daemon_port}"
    )

    cluster = None
    if not hasattr(parse_args, "from_python") and default_env_name:
        from runhouse.resources.hardware import Cluster

        cluster = Cluster.from_config(cluster_config)
        cluster._sync_default_env_to_cluster()

    # Only launch uvicorn with certs if HTTPS is enabled and not using Caddy
    uvicorn_cert = parsed_ssl_certfile if not use_caddy and use_https else None
    uvicorn_key = parsed_ssl_keyfile if not use_caddy and use_https else None

    config = uvicorn.Config(
        app,
        host=host,
        port=daemon_port,
        ssl_certfile=uvicorn_cert,
        ssl_keyfile=uvicorn_key,
        loop="uvloop",
    )
    server = uvicorn.Server(config)
    await server.serve()

    if cluster:
        cluster.put_resource(cluster.default_env)

        from runhouse.resources.envs.utils import _process_env_vars

        env_vars = _process_env_vars(cluster.default_env.env_vars)
        if env_vars:
            cluster.call(cluster.default_env.name, "_set_env_vars", env_vars)


if __name__ == "__main__":
    asyncio.run(main())<|MERGE_RESOLUTION|>--- conflicted
+++ resolved
@@ -36,10 +36,7 @@
 from runhouse.servers.http.http_utils import (
     CallParams,
     DeleteObjectParams,
-<<<<<<< HEAD
-=======
     folder_exists,
->>>>>>> e5e16e73
     folder_get,
     folder_ls,
     folder_mkdir,
@@ -675,17 +672,10 @@
             path = resolve_folder_path(put_params.path)
             return folder_put(
                 path,
-<<<<<<< HEAD
-                overwrite=put_params.overwrite,
-                mode=put_params.mode,
-                serialization=put_params.serialization,
-                contents=put_params.contents,
-=======
                 contents=put_params.contents,
                 overwrite=put_params.overwrite,
                 mode=put_params.mode,
                 serialization=put_params.serialization,
->>>>>>> e5e16e73
             )
 
         except Exception as e:
@@ -726,8 +716,6 @@
             )
 
     @staticmethod
-<<<<<<< HEAD
-=======
     @app.post("/folder/method/exists")
     @validate_cluster_access
     async def folder_exists_cmd(request: Request, folder_params: FolderParams):
@@ -741,7 +729,6 @@
             )
 
     @staticmethod
->>>>>>> e5e16e73
     @app.post("/delete_object")
     @validate_cluster_access
     async def delete_obj(request: Request, params: DeleteObjectParams):
