--- conflicted
+++ resolved
@@ -24,10 +24,7 @@
     LAMBDA_CLIENT = boto3.client("lambda")
 else:
     LAMBDA_CLIENT = boto3.client("lambda", region_name=DEFAULT_REGION)
-<<<<<<< HEAD
-=======
-
->>>>>>> 62ff7f05
+
 SUPPORTED_RUNTIMES = [
     "python3.7",
     "python3.8",
