import contextlib
import copy
import json
import logging
import pkgutil
import re
import subprocess
import sys
import threading
import time
import warnings
from pathlib import Path
from typing import Any, Dict, List, Optional, Tuple, Union

from runhouse.servers.http.certs import TLSCertConfig

# Filter out DeprecationWarnings
warnings.filterwarnings("ignore", category=DeprecationWarning)

import requests.exceptions
import sshtunnel
from sshtunnel import SSHTunnelForwarder

from runhouse.constants import (
    CLI_RESTART_CMD,
    CLI_STOP_CMD,
    CLUSTER_CONFIG_PATH,
    DEFAULT_HTTP_PORT,
    DEFAULT_HTTPS_PORT,
    DEFAULT_RAY_PORT,
    DEFAULT_SERVER_PORT,
    LOCALHOST,
)
from runhouse.globals import obj_store, rns_client
from runhouse.resources.envs.utils import _get_env_from
from runhouse.resources.hardware.utils import (
    _current_cluster,
    ServerConnectionType,
    SkySSHRunner,
    ssh_tunnel,
    SshMode,
)
from runhouse.resources.resource import Resource

from runhouse.servers.http import HTTPClient

logger = logging.getLogger(__name__)


class Cluster(Resource):
    RESOURCE_TYPE = "cluster"
    REQUEST_TIMEOUT = 5  # seconds

    DEFAULT_SSH_PORT = 22

    def __init__(
        self,
        # Name will almost always be provided unless a "local" cluster is created
        name: Optional[str] = None,
        ips: List[str] = None,
        ssh_creds: Dict = None,
        server_host: str = None,
        server_port: int = None,
        ssh_port: int = None,
        client_port: int = None,
        server_connection_type: str = None,
        ssl_keyfile: str = None,
        ssl_certfile: str = None,
        den_auth: bool = False,
        use_local_telemetry: bool = False,
        dryrun=False,
        **kwargs,  # We have this here to ignore extra arguments when calling from from_config
    ):
        """
        The Runhouse cluster, or system. This is where you can run Functions or access/transfer data
        between. You can BYO (bring-your-own) cluster by providing cluster IP and ssh_creds, or
        this can be an on-demand cluster that is spun up/down through
        `SkyPilot <https://github.com/skypilot-org/skypilot>`_, using your cloud credentials.

        .. note::
            To build a cluster, please use the factory method :func:`cluster`.
        """

        super().__init__(name=name, dryrun=dryrun)

        self._ssh_creds = ssh_creds
        self.ips = ips
        self._rpc_tunnel = None

        self.client = None
        self.den_auth = den_auth
        self.cert_config = TLSCertConfig(
            cert_path=ssl_certfile, key_path=ssl_keyfile, dir_name=self.name
        )

        self.server_connection_type = server_connection_type
        self.server_port = server_port or DEFAULT_SERVER_PORT
        self.client_port = client_port
        self.ssh_port = ssh_port or self.DEFAULT_SSH_PORT
        self.server_host = server_host
        self.use_local_telemetry = use_local_telemetry

    @property
    def address(self):
        return self.ips[0] if isinstance(self.ips, List) else None

    @address.setter
    def address(self, addr):
        self.ips = self.ips or [None]
        self.ips[0] = addr

    def _get_env_activate_cmd(self, env=None):
        if env:
            from runhouse.resources.envs import _get_env_from

            return _get_env_from(env)._activate_cmd
        return None

    def save_config_to_cluster(self, node: str = None):
        config = self.config_for_rns
        if "live_state" in config.keys():
            # a bunch of setup commands that mess up dumping
            del config["live_state"]
        json_config = f"{json.dumps(config)}"

        self.run(
            [
                f"mkdir -p ~/.rh; touch {CLUSTER_CONFIG_PATH}; echo '{json_config}' > {CLUSTER_CONFIG_PATH}"
            ],
            node=node or self.address,
        )

    @staticmethod
    def from_config(config: dict, dryrun=False):
        resource_subtype = config.get("resource_subtype")
        if resource_subtype == "Cluster":
            return Cluster(**config, dryrun=dryrun)
        elif resource_subtype == "OnDemandCluster":
            from .on_demand_cluster import OnDemandCluster

            return OnDemandCluster(**config, dryrun=dryrun)
        elif resource_subtype == "SageMakerCluster":
            from .sagemaker.sagemaker_cluster import SageMakerCluster

            return SageMakerCluster(**config, dryrun=dryrun)
        else:
            raise ValueError(f"Unknown cluster type {resource_subtype}")

    @property
    def config_for_rns(self):
        config = super().config_for_rns
        self.save_attrs_to_config(
            config,
            [
                "ips",
                "server_port",
                "server_host",
                "server_connection_type",
                "den_auth",
                "use_local_telemetry",
                "ssh_port",
                "client_port",
            ],
        )
        if self.is_up():
            config["ssh_creds"] = self.ssh_creds

        if self._use_https:
            config["ssl_certfile"] = self.cert_config.cert_path

        if self._use_https:
            config["ssl_keyfile"] = self.cert_config.key_path

        return config

    def endpoint(self, external=False):
        """Endpoint for the cluster's Daemon server. If external is True, will only return the external url,
        and will return None otherwise (e.g. if a tunnel is required). If external is False, will either return
        the external url if it exists, or will set up the connection (based on connection_type) and return
        the internal url (including the local connected port rather than the sever port). If cluster is not up,
        returns None.
        """
        if not self.is_up():
            return None

        if self.server_connection_type in [
            ServerConnectionType.NONE,
            ServerConnectionType.TLS,
        ]:
            url_base = (
                "https"
                if self.server_connection_type == ServerConnectionType.TLS
                else "http"
            )
            return f"{url_base}://{self.address}:{self.server_port}"

        if external:
            return None

        if self.server_connection_type in [
            ServerConnectionType.SSH,
            ServerConnectionType.AWS_SSM,
        ]:
            self.check_server()
            return f"http://{LOCALHOST}:{self.client_port}"

    def _client(self, restart_server=True):
        if self.on_this_cluster():
            return None
            # return obj_store  # TODO next PR
        if not self.client:
            self.check_server(restart_server=restart_server)
        return self.client

    @property
    def server_address(self):
        """Address to use in the requests made to the cluster. If creating an SSH tunnel with the cluster,
        ths will be set to localhost, otherwise will use the cluster's public IP address."""
        if self.server_host in [LOCALHOST, "localhost"]:
            return LOCALHOST
        return self.address

    def is_up(self) -> bool:
        """Check if the cluster is up.

        Example:
            >>> rh.cluster("rh-cpu").is_up()
        """
        return self.address is not None

    def up_if_not(self):
        """Bring up the cluster if it is not up. No-op if cluster is already up.
        This only applies to on-demand clusters, and has no effect on self-managed clusters.

        Example:
            >>> rh.cluster("rh-cpu").up_if_not()
        """
        if not self.is_up():
            # Don't store stale IPs
            self.ips = None
            if not hasattr(self, "up"):
                raise NotImplementedError(
                    f"Cluster <{self.name}> does not have an up method."
                )
            self.up()
        return self

    def up(self):
        return self

    def keep_warm(self):
        logger.info(
            f"cluster.keep_warm will have no effect on self-managed cluster {self.name}."
        )
        return self

    def _sync_runhouse_to_cluster(self, _install_url=None, env=None):
        if not self.address:
            raise ValueError(f"No address set for cluster <{self.name}>. Is it up?")

        local_rh_package_path = Path(pkgutil.get_loader("runhouse").path).parent

        # Check if runhouse is installed from source and has setup.py
        if (
            not _install_url
            and local_rh_package_path.parent.name == "runhouse"
            and (local_rh_package_path.parent / "setup.py").exists()
        ):
            # Package is installed in editable mode
            local_rh_package_path = local_rh_package_path.parent
            dest_path = f"~/{local_rh_package_path.name}"

            self._rsync(
                source=str(local_rh_package_path),
                dest=dest_path,
                node="all",
                up=True,
                contents=True,
                filter_options="- docs/",
            )
            rh_install_cmd = "python3 -m pip install ./runhouse"
        # elif local_rh_package_path.parent.name == 'site-packages':
        else:
            # Package is installed in site-packages
            # status_codes = self.run(['pip install runhouse-nightly==0.0.2.20221202'], stream_logs=True)
            # rh_package = 'runhouse_nightly-0.0.1.dev20221202-py3-none-any.whl'
            # rh_download_cmd = f'curl https://runhouse-package.s3.amazonaws.com/{rh_package} --output {rh_package}'
            if not _install_url:
                import runhouse

                _install_url = f"runhouse=={runhouse.__version__}"
            rh_install_cmd = f"python3 -m pip install {_install_url}"

        install_cmd = f"{env._run_cmd} {rh_install_cmd}" if env else rh_install_cmd

        for node in self.ips:
            status_codes = self.run([install_cmd], node=node, stream_logs=True)

            if status_codes[0][0] != 0:
                raise ValueError(
                    f"Error installing runhouse on cluster <{self.name}> node <{node}>"
                )

    def install_packages(
        self, reqs: List[Union["Package", str]], env: Union["Env", str] = None
    ):
        """Install the given packages on the cluster.

        Args:
            reqs (List[Package or str): List of packages to install on cluster and env
            env (Env or str): Environment to install package on. If left empty, defaults to base environment.
                (Default: ``None``)

        Example:
            >>> cluster.install_packages(reqs=["accelerate", "diffusers"])
            >>> cluster.install_packages(reqs=["accelerate", "diffusers"], env="my_conda_env")
        """
        from runhouse.resources.envs.env import Env

        self.check_server()
        env = _get_env_from(env) or Env(name=env or Env.DEFAULT_NAME)
        env.reqs = env._reqs + reqs
        env.to(self)

    def get(
        self, key: str, default: Any = None, remote=False, stream_logs: bool = False
    ):
        """Get the result for a given key from the cluster's object store. To raise an error if the key is not found,
        use `cluster.get(key, default=KeyError)`."""
        self.check_server()
        if self.on_this_cluster():
            return obj_store.get(key, default=default)
        try:
            res = self.client.call_module_method(
                key,
                None,
                remote=remote,
                stream_logs=stream_logs,
                system=self,
            )
        except KeyError as e:
            if default == KeyError:
                raise e
            return default
        return res

    # TODO deprecate
    def get_run(self, run_name: str, folder_path: str = None):
        self.check_server()
        return self.get(run_name, remote=True).provenance

    # TODO This should accept an env (for env var secrets and docker envs).
    def add_secrets(
        self, provider_secrets: List[str or "Secret"], env: Union[str, "Env"] = None
    ):
        """Copy secrets from current environment onto the cluster"""
        self.check_server()
        self.sync_secrets(provider_secrets, env=env)

    def put(self, key: str, obj: Any, env=None):
        """Put the given object on the cluster's object store at the given key."""
        self.check_server()
        if self.on_this_cluster():
            return obj_store.put(key, obj, env=env)
        return self.client.put_object(key, obj, env=env)

    def put_resource(
        self, resource: Resource, state: Dict = None, dryrun: bool = False, env=None
    ):
        """Put the given resource on the cluster's object store. Returns the key (important if name is not set)."""
        self.check_server()

        # Logic to get env_name from different ways env can be provided
        env = env or (
            resource.env
            if hasattr(resource, "env")
            else resource.name or resource.env_name
            if resource.RESOURCE_TYPE == "env"
            else None
        )

        if env and not isinstance(env, str):
            env = _get_env_from(env)
            env_name = env.name or env.env_name
        else:
            env_name = env

        state = state or {}
        if self.on_this_cluster():
            data = (resource.config_for_rns, state, dryrun)
            return obj_store.put_resource(serialized_data=data, env_name=env_name)
        return self.client.put_resource(
            resource, state=state or {}, env_name=env_name, dryrun=dryrun
        )

    def rename(self, old_key: str, new_key: str):
        """Rename a key in the cluster's object store."""
        self.check_server()
        if self.on_this_cluster():
            return obj_store.rename(old_key, new_key)
        return self.client.rename_object(old_key, new_key)

    def keys(self, env=None):
        """List all keys in the cluster's object store."""
        self.check_server()
        if self.on_this_cluster():
            return obj_store.keys()
        res = self.client.keys(env=env)
        return res

    def delete(self, keys: Union[None, str, List[str]]):
        """Delete the given items from the cluster's object store. To delete all items, use `cluster.clear()`"""
        self.check_server()
        if isinstance(keys, str):
            keys = [keys]
        if self.on_this_cluster():
            return obj_store.delete(keys)
        return self.client.delete(keys)

    def clear(self):
        """Clear the cluster's object store."""
        self.check_server()
        if self.on_this_cluster():
            return obj_store.clear()
        return self.client.delete()

    def on_this_cluster(self):
        """Whether this function is being called on the same cluster."""
        config = _current_cluster("config")
        return config is not None and config.get("name") == self.rns_address

    # ----------------- RPC Methods ----------------- #

    def connect_server_client(self, force_reconnect=False):
        if not self.address:
            raise ValueError(f"No address set for cluster <{self.name}>. Is it up?")

        if self._rpc_tunnel and force_reconnect:
            self._rpc_tunnel.close()
            self._rpc_tunnel = None

        if self.server_connection_type in [
            ServerConnectionType.SSH,
            ServerConnectionType.AWS_SSM,
        ]:
            # Case 1: Server connection requires SSH tunnel, but we don't have one up yet
            self._rpc_tunnel = self.ssh_tunnel(
                local_port=self.server_port,
                remote_port=self.server_port,
                num_ports_to_try=10,
            )
            self.client_port = self._rpc_tunnel.local_bind_port

            ssh_user = self.ssh_creds.get("ssh_user")
            password = self.ssh_creds.get("password")
            auth = (ssh_user, password) if ssh_user and password else None

            # Connecting to localhost because it's tunneled into the server at the specified port.
            # As long as the tunnel was initialized,
            # self.client_port has been set to the correct port
            self.client = HTTPClient(
                host=LOCALHOST,
                port=self.client_port,
                auth=auth,
                system=self,
            )

        else:
            # Case 2: We're making a direct connection to the server, either via HTTP or HTTPS
            if self.server_connection_type not in [
                ServerConnectionType.NONE,
                ServerConnectionType.TLS,
            ]:
                raise ValueError(
                    f"Unknown server connection type {self.server_connection_type}."
                )

            cert_path = self.cert_config.cert_path if self._use_https else None
            self.client_port = self.client_port or self.server_port

            self.client = HTTPClient(
                host=self.server_address,
                port=self.client_port,
                cert_path=cert_path,
                use_https=self._use_https,
                system=self,
            )

    def check_server(self, restart_server=True):
        if self.on_this_cluster():
            return

        # For OnDemandCluster, this initial check doesn't trigger a sky.status, which is slow.
        # If cluster simply doesn't have an address we likely need to up it.
        if not self.address and not self.is_up():
            if not hasattr(self, "up"):
                raise ValueError(
                    "Cluster must have a host address (i.e. be up) or have a reup_cluster method "
                    "(e.g. OnDemandCluster)."
                )
            # If this is a OnDemandCluster, before we up the cluster, run a sky.status to see if the cluster
            # is already up but doesn't have an address assigned yet.
            self.up_if_not()

        if not self.client:
            try:
                self.connect_server_client()
                logger.info(f"Checking server {self.name}")
                self.client.check_server()
                logger.info(f"Server {self.name} is up.")
            except (
                requests.exceptions.ConnectionError,
                sshtunnel.BaseSSHTunnelForwarderError,
                requests.exceptions.ReadTimeout,
                requests.exceptions.ChunkedEncodingError,
            ):
                # It's possible that the cluster went down while we were trying to install packages.
                if not self.is_up():
                    logger.info(f"Server {self.name} is down.")
                    self.up_if_not()
                elif restart_server:
                    logger.info(
                        f"Server {self.name} is up, but the Runhouse API server may not be up."
                    )
                    self.restart_server()
                    for i in range(5):
                        logger.info(f"Checking server {self.name} again [{i + 1}/5].")
                        try:
                            self.client.check_server()
                            logger.info(f"Server {self.name} is up.")
                            return
                        except (
                            requests.exceptions.ConnectionError,
                            requests.exceptions.ReadTimeout,
                        ) as error:
                            if i == 5:
                                logger.error(error)
                            time.sleep(5)
                raise ValueError(f"Could not connect to server {self.name}")

        return

    def ssh_tunnel(
        self, local_port, remote_port=None, num_ports_to_try: int = 0
    ) -> Union[SSHTunnelForwarder, SkySSHRunner]:
        return ssh_tunnel(
            address=self.address,
            ssh_creds=self.ssh_creds,
            local_port=local_port,
            ssh_port=self.ssh_port,
            remote_port=remote_port,
            num_ports_to_try=num_ports_to_try,
        )

    @property
    def _use_https(self) -> bool:
        """Use HTTPS if server connection type is set to ``tls``"""

        return (
            self.server_connection_type == ServerConnectionType.TLS
            if self.server_connection_type is not None
            else False
        )

    @property
    def _use_caddy(self) -> bool:
        """Use Caddy if the server port is set to the default HTTP (80) or HTTPS (443) port.
        Note: Caddy will serve as a reverse proxy, forwarding traffic from the server port to the Runhouse API
        server running on port 32300."""
        return self.server_port in [DEFAULT_HTTP_PORT, DEFAULT_HTTPS_PORT]

    @property
    def _use_custom_cert(self):
        return Path(self.cert_config.cert_path).exists()

    @property
    def _use_custom_key(self):
        return Path(self.cert_config.key_path).exists()

    def _start_ray_workers(self, ray_port):
        for host in self.ips:
            if host == self.address:
                # This is the master node, skip
                continue
            logger.info(
                f"Starting Ray on worker {host} with head node at {self.address}:{ray_port}."
            )
            self.run(
                commands=[
                    f"ray start --address={self.address}:{ray_port}",
                ],
                node=host,
            )

    def restart_server(
        self,
        _rh_install_url: str = None,
        resync_rh: bool = True,
        restart_ray: bool = True,
        env: Union[str, "Env"] = None,
        restart_proxy: bool = False,
    ):
        """Restart the RPC server.

        Args:
            resync_rh (bool): Whether to resync runhouse. (Default: ``True``)
            restart_ray (bool): Whether to restart Ray. (Default: ``True``)
<<<<<<< HEAD
            env_activate_cmd (str, optional): Command to activate the environment on the server. (Default: ``None``)
            restart_proxy (bool): Whether to restart Caddy on the cluster, if configured. (Default: ``False``)
=======
            env (str or Env, optional): Specified environment to restart the server on. (Default: ``None``)
            restart_proxy (bool): Whether to restart nginx on the cluster, if configured. (Default: ``False``)

>>>>>>> 8f3ce309
        Example:
            >>> rh.cluster("rh-cpu").restart_server()
        """
        logger.info(f"Restarting Runhouse API server on {self.name}.")

        if resync_rh:
            self._sync_runhouse_to_cluster(_install_url=_rh_install_url)
            logger.info("Finished syncing Runhouse to cluster.")

        https_flag = self._use_https
        caddy_flag = self._use_caddy
        use_local_telemetry = self.use_local_telemetry

        if not self._use_https:
            use_custom_cert, use_custom_key = None, None
            cluster_key_path, cluster_cert_path = None, None
        else:
            # Make sure certs are copied to the cluster (where relevant)
            use_custom_cert = self._use_custom_cert
            use_custom_key = self._use_custom_key

            base_cluster_dir = self.cert_config.DEFAULT_CLUSTER_DIR
            cluster_key_path = f"{base_cluster_dir}/{self.cert_config.PRIVATE_KEY_NAME}"
            cluster_cert_path = f"{base_cluster_dir}/{self.cert_config.CERT_NAME}"

            if not use_custom_key and not use_custom_cert:
                # If no cert and keyfile are provided, generate them client side and copy them onto the cluster
                self.cert_config.generate_certs(address=self.address)

            # Copy existing cert and keyfiles onto the cluster
            self._copy_certs_to_cluster(cluster_key_path, cluster_cert_path)

            if self._use_caddy:
                # Update pointers to the cert and key files to the Caddy directories on the cluster
                base_caddy_dir = self.cert_config.CADDY_CLUSTER_DIR
                cluster_key_path = (
                    f"{base_caddy_dir}/{self.cert_config.PRIVATE_KEY_NAME}"
                )
                cluster_cert_path = f"{base_caddy_dir}/{self.cert_config.CERT_NAME}"

        # Update the cluster config on the cluster
        self.save_config_to_cluster()

        cmd = (
            CLI_RESTART_CMD
            + (" --no-restart-ray" if not restart_ray else "")
            + (" --use-https" if https_flag else "")
            + (" --use-caddy" if caddy_flag else "")
            + (" --restart-proxy" if restart_proxy and caddy_flag else "")
            + (f" --ssl-certfile {cluster_cert_path}" if use_custom_cert else "")
            + (f" --ssl-keyfile {cluster_key_path}" if use_custom_key else "")
            + (" --use-local-telemetry" if use_local_telemetry else "")
            + f" --port {self.server_port}"
        )

        env_activate_cmd = self._get_env_activate_cmd(env)
        cmd = f"{env_activate_cmd} && {cmd}" if env_activate_cmd else cmd

        status_codes = self.run(commands=[cmd])
        if not status_codes[0][0] == 0:
            raise ValueError(f"Failed to restart server {self.name}.")

        if https_flag:
            rns_address = self.rns_address
            if not rns_address:
                raise ValueError("Cluster must have a name in order to enable HTTPS.")

            if not self.client:
                logger.info("Reconnecting server client. Server restarted with HTTPS.")
                self.connect_server_client()

            # Refresh the client params to use HTTPS
            self.client.use_https = https_flag
            self.client.cert_path = self.cert_config.cert_path

        if restart_ray and len(self.ips) > 1:
            self._start_ray_workers(DEFAULT_RAY_PORT)

        return status_codes

    def stop_server(self, stop_ray: bool = True, env: Union[str, "Env"] = None):
        """Stop the RPC server.

        Args:
            stop_ray (bool): Whether to stop Ray. (Default: `True`)
            env (str or Env, optional): Specified environment to stop the server on. (Default: ``None``)
        """
        env_activate_cmd = self._get_env_activate_cmd(env)
        cmd = CLI_STOP_CMD if stop_ray else f"{CLI_STOP_CMD} --no-stop-ray"
        cmd = f"{env_activate_cmd} && {cmd}" if env_activate_cmd else cmd

        status_codes = self.run([cmd], stream_logs=False)
        assert status_codes[0][0] == 1

    @contextlib.contextmanager
    def pause_autostop(self):
        """Context manager to temporarily pause autostop. Mainly for OnDemand clusters, for BYO cluster
        there is no autostop."""
        pass

    def call(
        self,
        module_name,
        method_name,
        *args,
        stream_logs=True,
        run_name=None,
        remote=False,
        run_async=False,
        save=False,
        **kwargs,
    ):
        """Call a method on a module that is in the cluster's object store.

        Args:
            module_name (str): Name of the module saved on system.
            method_name (str): Name of the method.
            stream_logs (bool): Whether to stream logs from the method call.
            run_name (str): Name for the run.
            remote (bool): Return a remote object from the function, rather than the result proper.
            run_async (bool): Run the method asynchronously and return a run_key to retreive results and logs later.
            *args: Positional arguments to pass to the method.
            **kwargs: Keyword arguments to pass to the method.

        Example:
            >>> cluster.call("my_module", "my_method", arg1, arg2, kwarg1=kwarg1)
        """
        self.check_server()
        # Note: might be single value, might be a generator!
        if self.on_this_cluster():
            # TODO
            pass
        return self.client.call_module_method(
            module_name,
            method_name,
            stream_logs=stream_logs,
            run_name=run_name,
            remote=remote,
            run_async=run_async,
            save=save,
            args=args,
            kwargs=kwargs,
            system=self,
        )

    def is_connected(self):
        """Whether the RPC tunnel is up.

        Example:
            >>> connected = cluster.is_connected()
        """
        return self.client is not None

    def disconnect(self):
        """Disconnect the RPC tunnel.

        Example:
            >>> cluster.disconnect()
        """
        if self._rpc_tunnel:
            self._rpc_tunnel.stop()

    def __getstate__(self):
        """Delete non-serializable elements (e.g. thread locks) before pickling."""
        state = self.__dict__.copy()
        state["client"] = None
        state["_rpc_tunnel"] = None
        return state

    # ----------------- SSH Methods ----------------- #

    @property
    def ssh_creds(self):
        """Retrieve SSH credentials."""
        return self._ssh_creds or {}

    def _rsync(
        self,
        source: str,
        dest: str,
        up: bool,
        node: str = None,
        contents: bool = False,
        filter_options: str = None,
        stream_logs: bool = False,
    ):
        """
        Sync the contents of the source directory into the destination.

        .. note:
            Ending `source` with a slash will copy the contents of the directory into dest,
            while omitting it will copy the directory itself (adding a directory layer).
        """
        # Theoretically we could reuse this logic from SkyPilot which Rsyncs to all nodes in parallel:
        # https://github.com/skypilot-org/skypilot/blob/v0.4.1/sky/backends/cloud_vm_ray_backend.py#L3094
        # This is an interesting policy... by default we're syncing to all nodes if the cluster is multinode.
        # If we need to change it to be greedier we can.
        if up and (node == "all" or (len(self.ips) > 1 and not node)):
            for node in self.ips:
                self._rsync(
                    source,
                    dest,
                    up=up,
                    node=node,
                    contents=contents,
                    filter_options=filter_options,
                    stream_logs=stream_logs,
                )
            return

        # If no address provided explicitly use the head node address
        node = node or self.address
        # FYI, could be useful: https://github.com/gchamon/sysrsync
        if contents:
            source = source + "/" if not source.endswith("/") else source
            dest = dest + "/" if not dest.endswith("/") else dest

        ssh_credentials = copy.copy(self.ssh_creds) or {}
        ssh_credentials.pop("ssh_host", node)
        pwd = ssh_credentials.pop("password", None)

        runner = SkySSHRunner(node, **ssh_credentials, port=self.ssh_port)
        if not pwd:
            if up:
                runner.run(["mkdir", "-p", dest], stream_logs=False)
            else:
                Path(dest).expanduser().parent.mkdir(parents=True, exist_ok=True)

            runner.rsync(
                source,
                dest,
                up=up,
                filter_options=filter_options,
                stream_logs=stream_logs,
            )

        else:
            import pexpect

            if up:
                ssh_command = runner.run(
                    ["mkdir", "-p", dest],
                    stream_logs=False,
                    return_cmd=True,
                    ssh_mode=SshMode.INTERACTIVE,
                )
                ssh = pexpect.spawn(ssh_command, encoding="utf-8", timeout=None)
                ssh.logfile_read = sys.stdout
                # If CommandRunner uses the control path, the password may not be requested
                next_line = ssh.expect(["assword:", pexpect.EOF])
                if next_line == 0:
                    ssh.sendline(pwd)
                    ssh.expect(pexpect.EOF)
                ssh.close()
            else:
                Path(dest).expanduser().parent.mkdir(parents=True, exist_ok=True)

            rsync_cmd = runner.rsync(
                source,
                dest,
                up=up,
                filter_options=filter_options,
                stream_logs=stream_logs,
                return_cmd=True,
            )
            ssh = pexpect.spawn(rsync_cmd, encoding="utf-8", timeout=None)
            if stream_logs:
                # FYI This will print a ton of of stuff to stdout
                ssh.logfile_read = sys.stdout

            # If CommandRunner uses the control path, the password may not be requested
            next_line = ssh.expect(["assword:", pexpect.EOF])
            if next_line == 0:
                ssh.sendline(pwd)
                ssh.expect(pexpect.EOF)
            ssh.close()

    def ssh(self):
        """SSH into the cluster

        Example:
            >>> rh.cluster("rh-cpu").ssh()
        """
        creds = self.ssh_creds

        if creds.get("ssh_private_key"):
            cmd = (
                f"ssh {creds['ssh_user']}:{self.address} -i {creds['ssh_private_key']}"
            )
        else:
            # if needs a password, will prompt for manual password
            cmd = f"ssh {creds['ssh_user']}@{self.address}"

        subprocess.run(cmd.split(" "))

    def _ping(self, timeout=5):
        ssh_call = threading.Thread(target=lambda: self.run(['echo "hello"']))
        ssh_call.start()
        ssh_call.join(timeout=timeout)
        if ssh_call.is_alive():
            raise TimeoutError("SSH call timed out")
        return True

    def _copy_certs_to_cluster(self, cluster_key_path: str, cluster_cert_path: str):
        """Copy local certs to the cluster. Destination on the cluster depends on whether Caddy is enabled. This is
        to ensure that the Caddy service has the necessary access to load the certs when the service is started."""
        from runhouse import folder

        # Copy to the home directory by default
        local_key_path = self.cert_config.key_path
        folder(path=Path(local_key_path).parent).to(
            self, path=self.cert_config.DEFAULT_CLUSTER_DIR
        )

        local_cert_path = self.cert_config.cert_path
        folder(path=Path(local_cert_path).parent).to(
            self, path=self.cert_config.DEFAULT_CLUSTER_DIR
        )

        if self._use_caddy:
            self.run(
                [
                    f"sudo mv {self.cert_config.DEFAULT_CLUSTER_DIR} {self.cert_config.CADDY_CLUSTER_DIR}"
                ]
            )
            logger.info(
                f"Copied local certs onto the cluster in path: {self.cert_config.CADDY_CLUSTER_DIR}"
            )
        else:
            logger.info(
                f"Copied local key path: {local_key_path} onto the cluster in path: {cluster_key_path}"
            )
            logger.info(
                f"Copied local cert path: {local_cert_path} onto the cluster in path: {cluster_cert_path}"
            )

    def run(
        self,
        commands: List[str],
        env: Union["Env", str] = None,
        stream_logs: bool = True,
        port_forward: Union[None, int, Tuple[int, int]] = None,
        require_outputs: bool = True,
        node: Optional[str] = None,
        run_name: Optional[str] = None,
    ) -> list:
        """Run a list of shell commands on the cluster. If `run_name` is provided, the commands will be
        sent over to the cluster before being executed and a Run object will be created.

        Example:
            >>> cpu.run(["pip install numpy"])
            >>> cpu.run(["pip install numpy"], env="my_conda_env"])
            >>> cpu.run(["python script.py"], run_name="my_exp")
            >>> cpu.run(["python script.py"], node="3.89.174.234")
        """
        # TODO [DG] suspend autostop while running
        from runhouse.resources.provenance import run

        cmd_prefix = ""
        if env:
            if isinstance(env, str):
                from runhouse.resources.envs import Env

                env = Env.from_name(env)
            cmd_prefix = env._run_cmd

        if not run_name:
            # If not creating a Run then just run the commands via SSH and return
            return self._run_commands_with_ssh(
                commands,
                cmd_prefix,
                stream_logs,
                node,
                port_forward,
                require_outputs,
            )

        # Create and save the Run locally
        with run(name=run_name, cmds=commands, overwrite=True) as r:
            return_codes = self._run_commands_with_ssh(
                commands,
                cmd_prefix,
                stream_logs,
                node,
                port_forward,
                require_outputs,
            )

        # Register the completed Run
        r._register_cmd_run_completion(return_codes)
        logger.info(f"Saved Run to path: {r.folder.path}")
        return return_codes

    def _run_commands_with_ssh(
        self,
        commands: list,
        cmd_prefix: str,
        stream_logs: bool,
        node: str = None,
        port_forward: int = None,
        require_outputs: bool = True,
    ):
        return_codes = []

        ssh_credentials = copy.copy(self.ssh_creds)
        host = ssh_credentials.pop("ssh_host", node or self.address)
        pwd = ssh_credentials.pop("password", None)

        runner = SkySSHRunner(host, **ssh_credentials, port=self.ssh_port)

        if not pwd:
            for command in commands:
                command = f"{cmd_prefix} {command}" if cmd_prefix else command
                logger.info(f"Running command on {self.name}: {command}")
                ret_code = runner.run(
                    command,
                    require_outputs=require_outputs,
                    stream_logs=stream_logs,
                    port_forward=port_forward,
                )
                return_codes.append(ret_code)
        else:
            import pexpect

            for command in commands:
                command = f"{cmd_prefix} {command}" if cmd_prefix else command
                logger.info(f"Running command on {self.name}: {command}")
                # We need to quiet the SSH output here or it will print
                # "Shared connection to ____ closed." at the end, which messes with the output.
                ssh_command = runner.run(
                    command,
                    require_outputs=require_outputs,
                    stream_logs=stream_logs,
                    port_forward=port_forward,
                    return_cmd=True,
                    ssh_mode=SshMode.INTERACTIVE,
                    quiet_ssh=True,
                )
                ssh = pexpect.spawn(ssh_command, encoding="utf-8", timeout=None)
                if stream_logs:
                    ssh.logfile_read = sys.stdout
                next_line = ssh.expect(["assword:", pexpect.EOF])
                if next_line == 0:
                    ssh.sendline(pwd)
                    ssh.expect(pexpect.EOF)
                ssh.close()
                # Filter color characters from ssh.before, as otherwise sometimes random color characters
                # will be printed to the console.
                ssh.before = re.sub(r"\x1b\[[0-9;]*m", "", ssh.before)
                return_codes.append(
                    [ssh.exitstatus, ssh.before.strip(), ssh.signalstatus]
                )

        return return_codes

    def run_python(
        self,
        commands: List[str],
        env: Union["Env", str] = None,
        stream_logs: bool = True,
        node: str = None,
        port_forward: Optional[int] = None,
        run_name: Optional[str] = None,
    ):
        """Run a list of python commands on the cluster, or a specific cluster node if its IP is provided.

        Example:
            >>> cpu.run_python(['import numpy', 'print(numpy.__version__)'])
            >>> cpu.run_python(["print('hello')"])
            >>> cpu.run_python(["print('hello')"], node="3.89.174.234")

        Note:
            Running Python commands with nested quotes can be finicky. If using nested quotes,
            try to wrap the outer quote with double quotes (") and the inner quotes with a single quote (').
        """
        # If no node provided, assume the commands are to be run on the head node
        node = node or self.address
        cmd_prefix = "python3 -c"
        if env:
            if isinstance(env, str):
                from runhouse.resources.envs import Env

                env = Env.from_name(env)
            cmd_prefix = f"{env._run_cmd} {cmd_prefix}"
        command_str = "; ".join(commands)
        command_str_repr = (
            repr(repr(command_str))[2:-2]
            if self.ssh_creds.get("password")
            else command_str
        )
        formatted_command = f'{cmd_prefix} "{command_str_repr}"'

        # If invoking a run as part of the python commands also return the Run object
        return_codes = self.run(
            [formatted_command],
            env=env,
            stream_logs=stream_logs,
            node=node,
            port_forward=port_forward,
            run_name=run_name,
        )

        return return_codes

    def sync_secrets(
        self,
        providers: Optional[List[str or "Secret"]] = None,
        env: Union[str, "Env"] = None,
    ):
        """Send secrets for the given providers.

        Args:
            providers(List[str] or None): List of providers to send secrets for.
                If `None`, all providers configured in the environment will by sent.

        Example:
            >>> cpu.sync_secrets(secrets=["aws", "lambda"])
        """
        self.check_server()
        from runhouse.resources.secrets import Secret

        if isinstance(env, str):
            from runhouse.resources.envs import Env

            env = Env.from_name(env)

        secrets = []
        if providers:
            for secret in providers:
                secrets.append(
                    Secret.from_name(secret) if isinstance(secret, str) else secret
                )
        else:
            secrets = Secret.local_secrets()
            enabled_provider_secrets = Secret.extract_provider_secrets()
            secrets.update(enabled_provider_secrets)
            secrets = secrets.values()

        for secret in secrets:
            secret.to(self, env=env)

    def ipython(self):
        # TODO tunnel into python interpreter in cluster
        pass

    def notebook(
        self,
        persist: bool = False,
        sync_package_on_close: Optional[str] = None,
        port_forward: int = 8888,
    ):
        """Tunnel into and launch notebook from the cluster.

        Example:
            >>> rh.cluster("test-cluster").notebook()
        """
        # Roughly trying to follow:
        # https://towardsdatascience.com/using-jupyter-notebook-running-on-a-remote-docker-container-via-ssh-ea2c3ebb9055
        # https://docs.ray.io/en/latest/ray-core/using-ray-with-jupyter.html

        tunnel = self.ssh_tunnel(
            local_port=port_forward,
            num_ports_to_try=10,
        )
        port_fwd = tunnel.local_bind_port

        try:
            install_cmd = "pip install jupyterlab"
            jupyter_cmd = f"jupyter lab --port {port_fwd} --no-browser"
            with self.pause_autostop():
                self.run(commands=[install_cmd, jupyter_cmd], stream_logs=True)

        finally:
            if sync_package_on_close:
                from runhouse.resources.packages.package import Package

                if sync_package_on_close == "./":
                    sync_package_on_close = rns_client.locate_working_dir()
                pkg = Package.from_string("local:" + sync_package_on_close)
                self._rsync(source=f"~/{pkg.name}", dest=pkg.local_path, up=False)
            if not persist:
                tunnel.stop()
                kill_jupyter_cmd = f"jupyter notebook stop {port_fwd}"
                self.run(commands=[kill_jupyter_cmd])

    def remove_conda_env(
        self,
        env: Union[str, "CondaEnv"],
    ):
        """Remove conda env from the cluster.

        Example:
            >>> rh.ondemand_cluster("rh-cpu").remove_conda_env("my_conda_env")
        """
        env_name = env if isinstance(env, str) else env.env_name
        self.run([f"conda env remove -n {env_name}"])

    def download_cert(self):
        """Download certificate from the cluster (Note: user must have access to the cluster)"""
        self.check_server()
        self.client.get_certificate()
        logger.info(
            f"Latest TLS certificate for {self.name} saved to local path: {self.cert_config.cert_path}"
        )

    def enable_den_auth(self, flush=True):
        """Enable Den auth on the cluster."""
        self.check_server()
        if self.on_this_cluster():
            raise ValueError("Cannot toggle Den Auth live on the cluster.")
        else:
            self.den_auth = True
            self.client.set_settings({"den_auth": True, "flush_auth_cache": flush})
        return self

    def disable_den_auth(self):
        self.check_server()
        if self.on_this_cluster():
            raise ValueError("Cannot toggle Den Auth live on the cluster.")
        else:
            self.den_auth = False
            self.client.set_settings({"den_auth": False})
        return self<|MERGE_RESOLUTION|>--- conflicted
+++ resolved
@@ -605,14 +605,9 @@
         Args:
             resync_rh (bool): Whether to resync runhouse. (Default: ``True``)
             restart_ray (bool): Whether to restart Ray. (Default: ``True``)
-<<<<<<< HEAD
-            env_activate_cmd (str, optional): Command to activate the environment on the server. (Default: ``None``)
+            env (str or Env, optional): Specified environment to restart the server on. (Default: ``None``)
             restart_proxy (bool): Whether to restart Caddy on the cluster, if configured. (Default: ``False``)
-=======
-            env (str or Env, optional): Specified environment to restart the server on. (Default: ``None``)
-            restart_proxy (bool): Whether to restart nginx on the cluster, if configured. (Default: ``False``)
-
->>>>>>> 8f3ce309
+
         Example:
             >>> rh.cluster("rh-cpu").restart_server()
         """
