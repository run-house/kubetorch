--- conflicted
+++ resolved
@@ -188,11 +188,8 @@
                 "client_port",
             ],
         )
-<<<<<<< HEAD
-        creds = self._resource_string_for_subconfig(self._creds, condensed)
-=======
         creds = self._resource_string_for_subconfig(self._creds)
->>>>>>> 79b9b4dc
+
         # user A shares cluster with user B, with "write" permissions. If user B will save the cluster to Den, we
         # would NOT like that the loaded secret will overwrite the original secret that was created and shared by
         # user A.
