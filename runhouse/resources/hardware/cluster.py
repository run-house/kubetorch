--- conflicted
+++ resolved
@@ -612,35 +612,8 @@
 
         https_flag = self._use_https
         caddy_flag = self._use_caddy
-<<<<<<< HEAD
         domain = self.domain
         use_local_telemetry = self.use_local_telemetry
-
-        use_custom_cert = self._use_custom_cert
-        use_custom_key = self._use_custom_key
-
-        base_cluster_dir = self.cert_config.DEFAULT_CLUSTER_DIR
-        cluster_key_path = f"{base_cluster_dir}/{self.cert_config.PRIVATE_KEY_NAME}"
-        cluster_cert_path = f"{base_cluster_dir}/{self.cert_config.CERT_NAME}"
-
-        if not use_custom_key and not use_custom_cert:
-            # If no cert and keyfile are provided, generate them client side and copy them onto the cluster
-            self.cert_config.generate_certs(address=self.address)
-
-        # Copy existing cert and keyfiles onto the cluster
-        self._copy_certs_to_cluster(cluster_key_path, cluster_cert_path)
-
-        # Update the cluster config on the cluster
-        self.save_config_to_cluster()
-
-        if self._use_caddy:
-            # Update pointers to the cert and key files to the Caddy directories on the cluster
-            base_caddy_dir = self.cert_config.CADDY_CLUSTER_DIR
-            cluster_key_path = f"{base_caddy_dir}/{self.cert_config.PRIVATE_KEY_NAME}"
-            cluster_cert_path = f"{base_caddy_dir}/{self.cert_config.CERT_NAME}"
-=======
-        use_local_telemetry = self.use_local_telemetry
->>>>>>> 0b90fee0
 
         if not self._use_https:
             use_custom_cert, use_custom_key = None, None
@@ -654,14 +627,16 @@
             cluster_key_path = f"{base_cluster_dir}/{self.cert_config.PRIVATE_KEY_NAME}"
             cluster_cert_path = f"{base_cluster_dir}/{self.cert_config.CERT_NAME}"
 
-            if not use_custom_key and not use_custom_cert:
-                # If no cert and keyfile are provided, generate them client side and copy them onto the cluster
+            if not domain or not use_custom_key and not use_custom_cert:
+                # If no cert and keyfile are provided and not specifying a domain, generate
+                # them client side and copy them onto the cluster
                 self.cert_config.generate_certs(address=self.address)
 
-            # Copy existing cert and keyfiles onto the cluster
-            self._copy_certs_to_cluster(cluster_key_path, cluster_cert_path)
-
-            if self._use_caddy:
+            if not domain:
+                # Only copy existing cert and keyfiles onto the cluster if no domain is specified
+                self._copy_certs_to_cluster(cluster_key_path, cluster_cert_path)
+
+            if caddy_flag:
                 # Update pointers to the cert and key files to the Caddy directories on the cluster
                 base_caddy_dir = self.cert_config.CADDY_CLUSTER_DIR
                 cluster_key_path = (
