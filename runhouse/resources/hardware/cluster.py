--- conflicted
+++ resolved
@@ -116,14 +116,7 @@
         return None
 
     def save_config_to_cluster(self, node: str = None):
-<<<<<<< HEAD
-        config = self.config_for_rns
-=======
         config = self.config()
-        if "live_state" in config.keys():
-            # a bunch of setup commands that mess up dumping
-            del config["live_state"]
->>>>>>> cf2b6793
         json_config = f"{json.dumps(config)}"
 
         self.run(
@@ -189,16 +182,17 @@
             ],
         )
         if self.is_up():
-            creds = (
-                self._resource_string_for_subconfig(self._creds)
-                if self._creds
-                else None
-            )
-            # user A shares cluster with user B, with "write" permissions. If user B will save the cluster to Den, we
-            # would NOT like that the loaded secret will overwrite the original secret that was created and shared by
-            # user A.
-            if creds and "loaded_secret_" in creds:
-                creds = creds.replace("loaded_secret_", "")
+            if condensed:
+                creds = self._resource_string_for_subconfig(self._creds)
+                # user A shares cluster with user B, with "write" permissions. If user B will save the cluster to Den, we
+                # would NOT like that the loaded secret will overwrite the original secret that was created and shared by
+                # user A.
+                if creds and "loaded_secret_" in creds:
+                    creds = creds.replace("loaded_secret_", "")
+            else:
+                # TODO [SB] do we need to replace anything if creds remain a Secret object?
+                creds = self._creds
+
             config["creds"] = creds
 
         if self._use_custom_certs:
