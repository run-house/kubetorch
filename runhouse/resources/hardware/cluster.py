--- conflicted
+++ resolved
@@ -160,15 +160,8 @@
         if self.is_up():
             config["ssh_creds"] = self.ssh_creds
 
-<<<<<<< HEAD
-        if self._use_https and self.domain is None:
-            config["ssl_certfile"] = self.cert_config.cert_path
-
-        if self._use_https and self.domain is None:
-=======
         if self._use_custom_certs:
             config["ssl_certfile"] = self.cert_config.cert_path
->>>>>>> 4e9a0178
             config["ssl_keyfile"] = self.cert_config.key_path
 
         return config
@@ -621,26 +614,12 @@
         cluster_key_path = None
         cluster_cert_path = None
 
-        if self._use_https:
+        if https_flag:
             # Make sure certs are copied to the cluster (where relevant)
             base_cluster_dir = self.cert_config.DEFAULT_CLUSTER_DIR
             cluster_key_path = f"{base_cluster_dir}/{self.cert_config.PRIVATE_KEY_NAME}"
             cluster_cert_path = f"{base_cluster_dir}/{self.cert_config.CERT_NAME}"
 
-<<<<<<< HEAD
-            if not use_custom_key and not use_custom_cert:
-                if domain and caddy_flag:
-                    logger.info(
-                        "Skipping issuing certs locally. Caddy will automate generating certs on the "
-                        f"cluster using domain: {domain}."
-                    )
-                else:
-                    # If no cert and keyfile are provided, generate them client side and copy them onto the cluster
-                    self.cert_config.generate_certs(address=self.address)
-                    self._copy_certs_to_cluster(cluster_key_path, cluster_cert_path)
-            else:
-                # Copy existing cert and keyfiles onto the cluster
-=======
             if domain and caddy_flag:
                 logger.info(
                     "Skipping issuing certs locally. Caddy will automate generating certs on the "
@@ -654,12 +633,11 @@
                 ):
                     self.cert_config.generate_certs(address=self.address)
 
->>>>>>> 4e9a0178
                 self._copy_certs_to_cluster(cluster_key_path, cluster_cert_path)
 
             if caddy_flag:
-                # Update pointers to the cert and key files as stored on the cluster to be passed in to the
-                # runhouse restart command
+                # Update pointers to the cert and key files as stored on the cluster
+                # (to be passed in to the runhouse restart command)
                 base_caddy_dir = self.cert_config.CADDY_CLUSTER_DIR
                 cluster_key_path = (
                     f"{base_caddy_dir}/{self.cert_config.PRIVATE_KEY_NAME}"
@@ -932,9 +910,13 @@
         )
 
         if self._use_caddy:
+            src = self.cert_config.DEFAULT_CLUSTER_DIR
+            dest = self.cert_config.CADDY_CLUSTER_DIR
             self.run(
                 [
-                    f"sudo mv {self.cert_config.DEFAULT_CLUSTER_DIR} {self.cert_config.CADDY_CLUSTER_DIR}"
+                    f"sudo mkdir -p {dest}",
+                    f"sudo mv {src}/* {dest}/",
+                    f"sudo rm -r {src}",
                 ]
             )
             logger.info(
@@ -942,10 +924,7 @@
             )
         else:
             logger.info(
-                f"Copied local key path: {local_key_path} onto the cluster in path: {cluster_key_path}"
-            )
-            logger.info(
-                f"Copied local cert path: {local_cert_path} onto the cluster in path: {cluster_cert_path}"
+                f"Copied local certs {local_key_path} onto the cluster in path: {cluster_key_path}"
             )
 
     def run(
