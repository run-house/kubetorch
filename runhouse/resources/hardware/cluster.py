import contextlib
import copy
import logging
import os
import pkgutil
import subprocess
import sys
import threading
import time
from pathlib import Path
from typing import Any, Dict, List, Optional, Tuple, Union

import requests.exceptions
import sshtunnel

from sshtunnel import HandlerSSHTunnelForwarderError, SSHTunnelForwarder

from runhouse.globals import obj_store, open_cluster_tunnels, rns_client
from runhouse.resources.envs.utils import _get_env_from
from runhouse.resources.hardware.utils import _current_cluster, SkySSHRunner
from runhouse.resources.resource import Resource

from runhouse.servers.http import DEFAULT_SERVER_PORT, HTTPClient

logger = logging.getLogger(__name__)


class Cluster(Resource):
    RESOURCE_TYPE = "cluster"
    REQUEST_TIMEOUT = 5  # seconds

    SERVER_LOGFILE = os.path.expanduser("~/.rh/server.log")
    CLI_RESTART_CMD = "runhouse restart"
    SERVER_START_CMD = f"{sys.executable} -m runhouse.servers.http.http_server"
    SERVER_STOP_CMD = f'pkill -f "{SERVER_START_CMD}"'
    # 2>&1 redirects stderr to stdout
    START_SCREEN_CMD = (
        f"screen -dm bash -c \"{SERVER_START_CMD} |& tee -a '{SERVER_LOGFILE}' 2>&1\""
    )
    RAY_START_CMD = "ray start --head --port 6379"
    # RAY_BOOTSTRAP_FILE = "~/ray_bootstrap_config.yaml"
    # --autoscaling-config=~/ray_bootstrap_config.yaml
    # We need to use this instead of ray stop to make sure we don't stop the SkyPilot ray server,
    # which runs on other ports but is required to preserve autostop and correct cluster status.
    RAY_KILL_CMD = 'pkill -f ".*ray.*6379.*"'

    def __init__(
        self,
        name,
        ips: List[str] = None,
        ssh_creds: Dict = None,
        dryrun=False,
        **kwargs,  # We have this here to ignore extra arguments when calling from from_config
    ):
        """
        The Runhouse cluster, or system. This is where you can run Functions or access/transfer data
        between. You can BYO (bring-your-own) cluster by providing cluster IP and ssh_creds, or
        this can be an on-demand cluster that is spun up/down through
        `SkyPilot <https://github.com/skypilot-org/skypilot>`_, using your cloud credentials.

        .. note::
            To build a cluster, please use the factory method :func:`cluster`.
        """

        super().__init__(name=name, dryrun=dryrun)

        self.address = ips[0] if isinstance(ips, List) else ips
        self._ssh_creds = ssh_creds
        self.ips = ips
        self._rpc_tunnel = None
        self.client = None

    def save_config_to_cluster(self):
        import json

        config = self.config_for_rns
        if "live_state" in config.keys():
            # a bunch of setup commands that mess up json dump
            del config["live_state"]
        json_config = f"{json.dumps(config)}"

        self.run(
            [
                f"mkdir -p ~/.rh; touch ~/.rh/cluster_config.yaml; echo '{json_config}' > ~/.rh/cluster_config.yaml"
            ]
        )

    @staticmethod
    def from_config(config: dict, dryrun=False):
        resource_subtype = config.get("resource_subtype")
        if resource_subtype == "Cluster":
            return Cluster(**config, dryrun=dryrun)
        elif resource_subtype == "OnDemandCluster":
            from .on_demand_cluster import OnDemandCluster

            return OnDemandCluster(**config, dryrun=dryrun)
        elif resource_subtype == "SageMakerCluster":
            from .sagemaker_cluster import SageMakerCluster

            return SageMakerCluster(**config, dryrun=dryrun)
        else:
            raise ValueError(f"Unknown cluster type {resource_subtype}")

    @property
    def config_for_rns(self):
        config = super().config_for_rns
        self.save_attrs_to_config(config, ["ips"])
        if self.ips is not None:
            config["ssh_creds"] = self.ssh_creds()
        return config

    def is_up(self) -> bool:
        """Check if the cluster is up.

        Example:
            >>> rh.cluster("rh-cpu").is_up()
        """
        return self.address is not None

    def up_if_not(self):
        """Bring up the cluster if it is not up. No-op if cluster is already up.
        This only applies to on-demand clusters, and has no effect on self-managed clusters.

        Example:
            >>> rh.cluster("rh-cpu").up_if_not()
        """
        if not self.is_up():
            if not hasattr(self, "up"):
                raise NotImplementedError(
                    f"Cluster <{self.name}> does not have an up method."
                )
            self.up()
        return self

    def up(self):
        return self

    def keep_warm(self):
        logger.info(
            f"cluster.keep_warm will have no effect on self-managed cluster {self.name}."
        )
        return self

    def _sync_runhouse_to_cluster(self, _install_url=None, env=None):
        if not self.address:
            raise ValueError(f"No address set for cluster <{self.name}>. Is it up?")

        local_rh_package_path = Path(pkgutil.get_loader("runhouse").path).parent

        # Check if runhouse is installed from source and has setup.py
        if (
            not _install_url
            and local_rh_package_path.parent.name == "runhouse"
            and (local_rh_package_path.parent / "setup.py").exists()
        ):
            # Package is installed in editable mode
            local_rh_package_path = local_rh_package_path.parent
            dest_path = f"~/{local_rh_package_path.name}"

            self._rsync(
                source=str(local_rh_package_path),
                dest=dest_path,
                up=True,
                contents=True,
                filter_options="dir-merge,- .gitignore,- docs/",
            )

            rh_install_cmd = "python3 -m pip install ./runhouse"
        # elif local_rh_package_path.parent.name == 'site-packages':
        else:
            # Package is installed in site-packages
            # status_codes = self.run(['pip install runhouse-nightly==0.0.2.20221202'], stream_logs=True)
            # rh_package = 'runhouse_nightly-0.0.1.dev20221202-py3-none-any.whl'
            # rh_download_cmd = f'curl https://runhouse-package.s3.amazonaws.com/{rh_package} --output {rh_package}'
            if not _install_url:
                import runhouse

                _install_url = f"runhouse=={runhouse.__version__}"
            rh_install_cmd = f"python3 -m pip install {_install_url}"

        install_cmd = f"{env._run_cmd} {rh_install_cmd}" if env else rh_install_cmd

        status_codes = self.run([install_cmd], stream_logs=True)

        if status_codes[0][0] != 0:
            raise ValueError(f"Error installing runhouse on cluster <{self.name}>")

    def install_packages(
        self, reqs: List[Union["Package", str]], env: Union["Env", str] = None
    ):
        """Install the given packages on the cluster.

        Args:
            reqs (List[Package or str): List of packages to install on cluster and env
            env (Env or str): Environment to install package on. If left empty, defaults to base environment.
                (Default: ``None``)

        Example:
            >>> cluster.install_packages(reqs=["accelerate", "diffusers"])
            >>> cluster.install_packages(reqs=["accelerate", "diffusers"], env="my_conda_env")
        """
        from runhouse.resources.envs.env import Env

        self.check_server()
        env = _get_env_from(env) or Env(name=env or Env.DEFAULT_NAME)
        env.reqs = env._reqs + reqs
        env.to(self)

    def get(
        self, key: str, default: Any = None, remote=False, stream_logs: bool = False
    ):
        """Get the result for a given key from the cluster's object store. To raise an error if the key is not found,
        use `cluster.get(key, default=KeyError)`."""
        self.check_server()
        if self.on_this_cluster():
            return obj_store.get(key, default=default)
        try:
            res = self.client.call_module_method(
                key, None, remote=remote, stream_logs=stream_logs, system=self
            )
        except KeyError as e:
            if default == KeyError:
                raise e
            return default
        return res

    # TODO deprecate
    def get_run(self, run_name: str, folder_path: str = None):
        self.check_server()
        return self.get(run_name, remote=True).provenance

    # TODO this doesn't need to be a dedicated rpc, it can just flow through Secrets.to and put_resource,
    #  like installing packages. Also, it should accept an env (for env var secrets and docker envs).
    def add_secrets(self, provider_secrets: dict):
        """Copy secrets from current environment onto the cluster"""
        self.check_server()
        return self.client.add_secrets(provider_secrets)

    def put(self, key: str, obj: Any, env=None):
        """Put the given object on the cluster's object store at the given key."""
        self.check_server()
        if self.on_this_cluster():
            return obj_store.put(key, obj, env=env)
        return self.client.put_object(key, obj, env=env)

    def put_resource(self, resource: Resource, state=None, dryrun=False):
        """Put the given resource on the cluster's object store. Returns the key (important if name is not set)."""
        self.check_server()
        env = (
            resource.env
            if hasattr(resource, "env")
            else resource.name or resource.env_name
            if resource.RESOURCE_TYPE == "env"
            else None
        )
        if self.on_this_cluster():
            return obj_store.put(key=resource.name, value=resource, env=env)
        return self.client.put_resource(
            resource, state=state or {}, env=env, dryrun=dryrun
        )

    def rename(self, old_key: str, new_key: str):
        """Rename a key in the cluster's object store."""
        self.check_server()
        if self.on_this_cluster():
            return obj_store.rename(old_key, new_key)
        return self.client.rename_object(old_key, new_key)

    def keys(self, env=None):
        """List all keys in the cluster's object store."""
        self.check_server()
        if self.on_this_cluster():
            return obj_store.keys()
        res = self.client.keys(env=env)
        return res

    def cancel(self, key: str, force=False):
        """Cancel a given run on cluster by its key."""
        self.check_server()
        if self.on_this_cluster():
            return obj_store.cancel(key, force=force)
        return self.client.cancel(key, force=force)

    def cancel_all(self, force=False):
        """Cancel all runs on cluster."""
        self.check_server()
        if self.on_this_cluster():
            return obj_store.cancel_all(force=force)
        return self.client.cancel("all", force=force)

    def delete(self, keys: Union[None, str, List[str]]):
        """Delete the given items from the cluster's object store. To delete all items, use `cluster.clear()`"""
        self.check_server()
        if isinstance(keys, str):
            keys = [keys]
        if self.on_this_cluster():
            return obj_store.delete(keys)
        return self.client.delete(keys)

    def clear(self):
        """Clear the cluster's object store."""
        self.check_server()
        if self.on_this_cluster():
            return obj_store.clear()
        return self.client.delete()

    def on_this_cluster(self):
        """Whether this function is being called on the same cluster."""
        return _current_cluster("name") == self.rns_address

    # ----------------- RPC Methods ----------------- #

    def connect_server_client(self, force_reconnect=False):
        if not self.address:
            raise ValueError(f"No address set for cluster <{self.name}>. Is it up?")

        if self._rpc_tunnel and force_reconnect:
            self._rpc_tunnel.close()

        tunnel_refcount = 0
        ssh_tunnel = None
        if self.address in open_cluster_tunnels:
            ssh_tunnel, connected_port, tunnel_refcount = open_cluster_tunnels[
                self.address
            ]
            if isinstance(ssh_tunnel, SSHTunnelForwarder):
                ssh_tunnel.check_tunnels()
                if ssh_tunnel.tunnel_is_up[ssh_tunnel.local_bind_address]:
                    self._rpc_tunnel = ssh_tunnel

        if "localhost" in self.address or ":" in self.address:
            if ":" in self.address:
                # Case 1: "localhost:23324" or <real_ip>:<custom port> (e.g. a port is already open to the server)
                self._rpc_tunnel, connected_port = self.address.split(":")
            else:
                # Case 2: "localhost"
                self._rpc_tunnel, connected_port = self.address, HTTPClient.DEFAULT_PORT
        elif not ssh_tunnel:
            self._rpc_tunnel, connected_port = self.ssh_tunnel(
                HTTPClient.DEFAULT_PORT,
                remote_port=DEFAULT_SERVER_PORT,
                num_ports_to_try=5,
            )

        open_cluster_tunnels[self.address] = (
            self._rpc_tunnel,
            connected_port,
            tunnel_refcount + 1,
        )

        # Connecting to localhost because it's tunneled into the server at the specified port.
        creds = self.ssh_creds()
        if creds.get("password") and creds.get("ssh_user"):
            self.client = HTTPClient(
                host="127.0.0.1",
                port=connected_port,
                auth=(creds.get("ssh_user"), creds.get("password")),
            )
        else:
            self.client = HTTPClient(host="127.0.0.1", port=connected_port)

    def check_server(self, restart_server=True):
        if self.on_this_cluster():
            return

        # For OnDemandCluster, this initial check doesn't trigger a sky.status, which is slow.
        # If cluster simply doesn't have an address we likely need to up it.
        if not self.address and not self.is_up():
            if not hasattr(self, "up"):
                raise ValueError(
                    "Cluster must have a host address (i.e. be up) or have a reup_cluster method "
                    "(e.g. OnDemandCluster)."
                )
            # If this is a OnDemandCluster, before we up the cluster, run a sky.status to see if the cluster
            # is already up but doesn't have an address assigned yet.
            self.up_if_not()

        if not self.client:
            try:
                self.connect_server_client()
                cluster_config = self.config_for_rns
                if "live_state" in cluster_config.keys():
                    # a bunch of setup commands that mess up json dump
                    del cluster_config["live_state"]
                logger.info(f"Checking server {self.name}")
                self.client.check_server(cluster_config=cluster_config)
                logger.info(f"Server {self.name} is up.")
            except (
                requests.exceptions.ConnectionError,
                sshtunnel.BaseSSHTunnelForwarderError,
                requests.exceptions.ReadTimeout,
                requests.exceptions.ChunkedEncodingError,
            ):
                # It's possible that the cluster went down while we were trying to install packages.
                if not self.is_up():
                    logger.info(f"Server {self.name} is down.")
                    self.up_if_not()
                elif restart_server:
                    logger.info(
                        f"Server {self.name} is up, but the HTTP server may not be up."
                    )
                    self.restart_server()
                    for i in range(5):
                        logger.info(f"Checking server {self.name} again [{i + 1}/5].")
                        try:
                            self.client.check_server(cluster_config=cluster_config)
                            logger.info(f"Server {self.name} is up.")
                            return
                        except (
                            requests.exceptions.ConnectionError,
                            requests.exceptions.ReadTimeout,
                        ) as error:
                            if i == 5:
                                print(error)
                            time.sleep(5)
                raise ValueError(f"Could not connect to cluster <{self.name}>")
        return

    def ssh_tunnel(
        self, local_port, remote_port=None, num_ports_to_try: int = 0
    ) -> Tuple[SSHTunnelForwarder, int]:
        # Debugging cmds (mac):
        # netstat -vanp tcp | grep 5005
        # lsof -i :5005_
        # kill -9 <pid>

        creds: dict = self.ssh_creds()
        connected = False
        ssh_tunnel = None
        while not connected:
            try:
                if local_port > local_port + num_ports_to_try:
                    raise Exception(
                        f"Failed to create SSH tunnel after {num_ports_to_try} attempts"
                    )

                if creds.get("ssh_proxy_command"):
                    # Start a tunnel using self.run in a thread, instead of ssh_tunnel
                    ssh_credentials = copy.copy(self.ssh_creds())
                    host = ssh_credentials.pop("ssh_host", self.address)
                    runner = SkySSHRunner(host, **ssh_credentials)
                    runner.tunnel(local_port, remote_port)
                    ssh_tunnel = runner  # Just to keep the object in memory
                else:
                    ssh_tunnel = SSHTunnelForwarder(
                        self.address,
                        ssh_username=creds.get("ssh_user"),
                        ssh_pkey=creds.get("ssh_private_key"),
                        ssh_password=creds.get("password"),
                        local_bind_address=("", local_port),
                        remote_bind_address=(
                            "127.0.0.1",
                            remote_port or local_port,
                        ),
                        set_keepalive=1,
                        # mute_exceptions=True,
                    )
                    ssh_tunnel.start()
                connected = True
            except HandlerSSHTunnelForwarderError:
                # try connecting with a different port - most likely the issue is the port is already taken
                local_port += 1
                num_ports_to_try -= 1
                pass

        return ssh_tunnel, local_port

    @classmethod
<<<<<<< HEAD
    def _start_server_cmds(
        cls, restart, restart_ray, screen, create_logfile, custom_server_host
    ):
=======
    def _start_server_cmds(cls, restart, restart_ray, screen, create_logfile, host):
>>>>>>> 53785ee4
        cmds = []
        if restart:
            cmds.append(cls.SERVER_STOP_CMD)
        if restart_ray:
            cmds.append(cls.RAY_KILL_CMD)
            # TODO Add in BOOTSTRAP file if it exists?
            cmds.append(cls.RAY_START_CMD)
        if screen:
            if create_logfile and not Path(cls.SERVER_LOGFILE).exists():
                Path(cls.SERVER_LOGFILE).parent.mkdir(parents=True, exist_ok=True)
                Path(cls.SERVER_LOGFILE).touch()
            cmds.append(cls.START_SCREEN_CMD)
        else:
            server_start_cmd = cls.SERVER_START_CMD
<<<<<<< HEAD
            if custom_server_host is not None:
                server_start_cmd += f" --host {custom_server_host}"
=======
            if host is not None:
                server_start_cmd += f" --host {host}"
>>>>>>> 53785ee4
            logger.info(
                f"Starting HTTP server using the following command: {server_start_cmd}."
            )
            cmds.append(server_start_cmd)
        return cmds

    def restart_server(
        self,
        _rh_install_url: str = None,
        resync_rh: bool = True,
        restart_ray: bool = True,
        env_activate_cmd: str = None,
    ):
        """Restart the RPC server.

        Args:
            resync_rh (bool): Whether to resync runhouse. (Default: ``True``)
            restart_ray (bool): Whether to restart Ray. (Default: ``True``)
            env_activate_cmd (str, optional): Command to activate the environment on the server. (Default: ``None``)
        Example:
            >>> rh.cluster("rh-cpu").restart_server()
        """
        logger.info(f"Restarting HTTP server on {self.name}.")

        if resync_rh:
            self._sync_runhouse_to_cluster(_install_url=_rh_install_url)
        cmd = self.CLI_RESTART_CMD + (" --no-restart-ray" if not restart_ray else "")

        cmd = f"{env_activate_cmd} && {cmd}" if env_activate_cmd else cmd

        status_codes = self.run(commands=[cmd])
        if not status_codes[0][0] == 0:
            raise ValueError(f"Failed to restart server {self.name}.")
        # As of 2023-15-May still seems we need this.
        time.sleep(5)
        return status_codes

    @contextlib.contextmanager
    def pause_autostop(self):
        """Context manager to temporarily pause autostop. Mainly for OnDemand clusters, for BYO cluster
        there is no autostop."""
        pass

    def call(
        self,
        module_name,
        method_name,
        *args,
        stream_logs=True,
        run_name=None,
        remote=False,
        run_async=False,
        save=False,
        **kwargs,
    ):
        """Call a method on a module that is in the cluster's object store.

        Args:
            module_name (str): Name of the module saved on system.
            method_name (str): Name of the method.
            stream_logs (bool): Whether to stream logs from the method call.
            run_name (str): Name for the run.
            remote (bool): Return a remote object from the function, rather than the result proper.
            run_async (bool): Run the method asynchronously and return a run_key to retreive results and logs later.
            *args: Positional arguments to pass to the method.
            **kwargs: Keyword arguments to pass to the method.

        Example:
            >>> cluster.call("my_module", "my_method", arg1, arg2, kwarg1=kwarg1)
        """
        self.check_server()
        # Note: might be single value, might be a generator!
        if self.on_this_cluster():
            # TODO
            pass
        return self.client.call_module_method(
            module_name,
            method_name,
            stream_logs=stream_logs,
            run_name=run_name,
            remote=remote,
            run_async=run_async,
            save=save,
            args=args,
            kwargs=kwargs,
            system=self,
        )

    def is_connected(self):
        """Whether the RPC tunnel is up.

        Example:
            >>> connected = cluster.is_connected()
        """
        return self.client is not None

    def disconnect(self):
        """Disconnect the RPC tunnel.

        Example:
            >>> cluster.disconnect()
        """
        if self._rpc_tunnel:
            self._rpc_tunnel.stop()
        # if self.client:
        #     self.client.shutdown()

    def __getstate__(self):
        """Delete non-serializable elements (e.g. thread locks) before pickling."""
        state = self.__dict__.copy()
        state["client"] = None
        state["_rpc_tunnel"] = None
        return state

    # ----------------- SSH Methods ----------------- #

    def ssh_creds(self):
        """Retrieve SSH credentials."""
        return self._ssh_creds

    def _fsspec_sync(self, source: str, dest: str, up: bool):
        from runhouse.resources.folders import folder

        logger.info(f"Syncing files from {source} to {dest} using fsspec")

        f = folder(system=self, path="", dryrun=True)
        fs = f.fsspec_fs

        if up:  # local to cluster
            if (Path(source) / ".gitignore").exists():
                tracked_files = (
                    subprocess.check_output(
                        "git ls-files --cached --exclude-standard",
                        cwd=source,
                        shell=True,
                    )
                    .decode("utf-8")
                    .split()
                )
                # exclude docs/ when syncing over runhouse
                if Path(source).name == "runhouse":
                    tracked_files = [
                        file for file in tracked_files if "docs/" not in file
                    ]
                untracked_files = (
                    subprocess.check_output(
                        "git ls-files --other --exclude-standard",
                        cwd=source,
                        shell=True,
                    )
                    .decode("utf-8")
                    .split()
                )
                files = [
                    Path(source) / file for file in tracked_files + untracked_files
                ]
                fs.put(files, dest, recursive=True, create_dir=True)
            else:
                fs.put(source, dest, recursive=True, create_dir=True)
        else:  # cluster to local
            if fs.exists(str(Path(source) / ".gitignore")):
                files = self.run(
                    [f"cd {source} && git ls-files --cached --exclude-standard"]
                )[0][1]

                files = files.split()
                fs.get(files, dest, recursive=True, create_dir=True)
            else:
                # the following errors if {source} is a directory so currently working around by extracting files
                # fs.get(source, dest, recursive=True, create_dir=True)
                files = fs.find(source)
                fs.get(files, dest, recursive=True, create_dir=True)

    def _rsync(
        self,
        source: str,
        dest: str,
        up: bool,
        contents: bool = False,
        filter_options: str = None,
    ):
        """
        Sync the contents of the source directory into the destination.

        .. note:
            Ending `source` with a slash will copy the contents of the directory into dest,
            while omitting it will copy the directory itself (adding a directory layer).
        """
        # FYI, could be useful: https://github.com/gchamon/sysrsync
        if contents:
            source = source + "/" if not source.endswith("/") else source
            dest = dest + "/" if not dest.endswith("/") else dest

        ssh_credentials = copy.copy(self.ssh_creds())
        ssh_credentials.pop("ssh_host", self.address)

        if not ssh_credentials.get("password"):
            # Use SkyPilot command runner
            if not ssh_credentials.get("ssh_private_key"):
                ssh_credentials["ssh_private_key"] = None
            runner = SkySSHRunner(self.address, **ssh_credentials)
            if up:
                runner.run(["mkdir", "-p", dest], stream_logs=False)
            else:
                Path(dest).expanduser().parent.mkdir(parents=True, exist_ok=True)
            runner.rsync(
                source, dest, up=up, filter_options=filter_options, stream_logs=False
            )
        else:
            if dest.startswith("~/"):
                dest = dest[2:]

            self._fsspec_sync(source, dest, up)

    def ssh(self):
        """SSH into the cluster

        Example:
            >>> rh.cluster("rh-cpu").ssh()
        """
        creds = self.ssh_creds()

        if creds.get("ssh_private_key"):
            cmd = (
                f"ssh {creds['ssh_user']}:{self.address} -i {creds['ssh_private_key']}"
            )
        else:
            # if needs a password, will prompt for manual password
            cmd = f"ssh {creds['ssh_user']}@{self.address}"

        subprocess.run(cmd.split(" "))

    def _ping(self, timeout=5):
        ssh_call = threading.Thread(target=lambda: self.run(['echo "hello"']))
        ssh_call.start()
        ssh_call.join(timeout=timeout)
        if ssh_call.is_alive():
            raise TimeoutError("SSH call timed out")
        return True

    def run(
        self,
        commands: List[str],
        env: Union["Env", str] = None,
        stream_logs: bool = True,
        port_forward: Union[None, int, Tuple[int, int]] = None,
        require_outputs: bool = True,
        run_name: Optional[str] = None,
    ) -> list:
        """Run a list of shell commands on the cluster. If `run_name` is provided, the commands will be
        sent over to the cluster before being executed and a Run object will be created.

        Example:
            >>> cpu.run(["pip install numpy"])
            >>> cpu.run(["pip install numpy", env="my_conda_env"])
            >>> cpu.run(["python script.py"], run_name="my_exp")
        """
        # TODO [DG] suspend autostop while running
        from runhouse.resources.provenance import run

        cmd_prefix = ""
        if env:
            if isinstance(env, str):
                from runhouse.resources.envs import Env

                env = Env.from_name(env)
            cmd_prefix = env._run_cmd

        if not run_name:
            # If not creating a Run then just run the commands via SSH and return
            return self._run_commands_with_ssh(
                commands, cmd_prefix, stream_logs, port_forward, require_outputs
            )

        # Create and save the Run locally
        with run(name=run_name, cmds=commands, overwrite=True) as r:
            return_codes = self._run_commands_with_ssh(
                commands, cmd_prefix, stream_logs, port_forward, require_outputs
            )

        # Register the completed Run
        r._register_cmd_run_completion(return_codes)
        logger.info(f"Saved Run to path: {r.folder.path}")
        return return_codes

    def _run_commands_with_ssh(
        self,
        commands: list,
        cmd_prefix: str,
        stream_logs: bool,
        port_forward: int = None,
        require_outputs: bool = True,
    ):
        return_codes = []

        ssh_credentials = copy.copy(self.ssh_creds())
        host = ssh_credentials.pop("ssh_host", self.address)

        if not ssh_credentials.get("password"):
            runner = SkySSHRunner(host, **ssh_credentials)
            for command in commands:
                command = f"{cmd_prefix} {command}" if cmd_prefix else command
                logger.info(f"Running command on {self.name}: {command}")
                ret_code = runner.run(
                    command,
                    require_outputs=require_outputs,
                    stream_logs=stream_logs,
                    port_forward=port_forward,
                )
                return_codes.append(ret_code)
        else:
            import paramiko

            log_path = os.devnull
            log_dir = os.path.expanduser(os.path.dirname(log_path))
            os.makedirs(log_dir, exist_ok=True)

            with paramiko.SSHClient() as ssh:
                ssh.set_missing_host_key_policy(paramiko.AutoAddPolicy())
                ssh.connect(
                    self.address,
                    username=ssh_credentials.get("ssh_user"),
                    # key_filename=ssh_credentials.get("ssh_private_key", None),
                    password=ssh_credentials.get("password"),
                )

                # bash warnings to remove from stderr
                skip_err = [
                    "bash: cannot set terminal process group",
                    "bash: no job control in this shell",
                ]

                for command in commands:
                    logger.info(f"Running command on {self.name}: {command}")

                    if stream_logs:
                        command += f"| tee {log_path} "
                        command += "; exit ${PIPESTATUS[0]}"
                    else:
                        command += f"> {log_path}"

                    # adapted from skypilot's ssh command runner
                    command = (
                        "bash --login -c -i $'true && source ~/.bashrc"
                        "&& export OMP_NUM_THREADS=1 PYTHONWARNINGS=ignore"
                        f" && ({cmd_prefix} {command})'"
                    )

                    transport = ssh.get_transport()
                    channel = transport.open_session()
                    channel.exec_command(command)

                    stdout = channel.recv(-1).decode()
                    exit_code = channel.recv_exit_status()
                    stderr = channel.recv_stderr(-1).decode()

                    stderr = stderr.split("\n")
                    stderr = [
                        err
                        for err in stderr
                        if not any(skip in err for skip in skip_err)
                    ]
                    stderr = "\n".join(stderr)

                    channel.close()

                    if require_outputs:
                        return_codes.append((exit_code, stdout, stderr))
                    else:
                        return_codes.append(exit_code)

        return return_codes

    def run_python(
        self,
        commands: List[str],
        env: Union["Env", str] = None,
        stream_logs: bool = True,
        port_forward: Optional[int] = None,
        run_name: Optional[str] = None,
    ):
        """Run a list of python commands on the cluster.

        Example:
            >>> cpu.run_python(['import numpy', 'print(numpy.__version__)'])
            >>> cpu.run_python(["print('hello')"])

        Note:
            Running Python commands with nested quotes can be finicky. If using nested quotes,
            try to wrap the outer quote with double quotes (") and the inner quotes with a single quote (').
        """
        cmd_prefix = "python3 -c"
        if env:
            if isinstance(env, str):
                from runhouse.resources.envs import Env

                env = Env.from_name(env)
            cmd_prefix = f"{env._run_cmd} {cmd_prefix}"
        command_str = "; ".join(commands)
        command_str_repr = (
            repr(repr(command_str))[2:-2]
            if self.ssh_creds().get("password")
            else command_str
        )
        formatted_command = f'{cmd_prefix} "{command_str_repr}"'

        # If invoking a run as part of the python commands also return the Run object
        return_codes = self.run(
            [formatted_command],
            stream_logs=stream_logs,
            port_forward=port_forward,
            run_name=run_name,
        )

        return return_codes

    def sync_secrets(self, providers: Optional[List[str]] = None):
        """Send secrets for the given providers.

        Args:
            providers(List[str] or None): List of providers to send secrets for.
                If `None`, all providers configured in the environment will by sent.

        Example:
            >>> cpu.sync_secrets(providers=["aws", "lambda"])
        """
        self.check_server()

        from runhouse import Secrets

        Secrets.to(system=self, providers=providers)

    def ipython(self):
        # TODO tunnel into python interpreter in cluster
        pass

    def notebook(
        self,
        persist: bool = False,
        sync_package_on_close: Optional[str] = None,
        port_forward: int = 8888,
    ):
        """Tunnel into and launch notebook from the cluster.

        Example:
            >>> rh.cluster("test-cluster").notebook()
        """
        tunnel, port_fwd = self.ssh_tunnel(local_port=port_forward, num_ports_to_try=10)
        try:
            install_cmd = "pip install jupyterlab"
            jupyter_cmd = f"jupyter lab --port {port_fwd} --no-browser"
            with self.pause_autostop():
                self.run(commands=[install_cmd, jupyter_cmd], stream_logs=True)

        finally:
            if sync_package_on_close:
                from runhouse.resources.packages.package import Package

                if sync_package_on_close == "./":
                    sync_package_on_close = rns_client.locate_working_dir()
                pkg = Package.from_string("local:" + sync_package_on_close)
                self._rsync(source=f"~/{pkg.name}", dest=pkg.local_path, up=False)
            if not persist:
                tunnel.stop()
                kill_jupyter_cmd = f"jupyter notebook stop {port_fwd}"
                self.run(commands=[kill_jupyter_cmd])

    def remove_conda_env(
        self,
        env: Union[str, "CondaEnv"],
    ):
        """Remove conda env from the cluster.

        Example:
            >>> rh.ondemand_cluster("rh-cpu").remove_conda_env("my_conda_env")
        """
        env_name = env if isinstance(env, str) else env.env_name
        self.run([f"conda env remove -n {env_name}"])<|MERGE_RESOLUTION|>--- conflicted
+++ resolved
@@ -466,13 +466,7 @@
         return ssh_tunnel, local_port
 
     @classmethod
-<<<<<<< HEAD
-    def _start_server_cmds(
-        cls, restart, restart_ray, screen, create_logfile, custom_server_host
-    ):
-=======
     def _start_server_cmds(cls, restart, restart_ray, screen, create_logfile, host):
->>>>>>> 53785ee4
         cmds = []
         if restart:
             cmds.append(cls.SERVER_STOP_CMD)
@@ -487,13 +481,8 @@
             cmds.append(cls.START_SCREEN_CMD)
         else:
             server_start_cmd = cls.SERVER_START_CMD
-<<<<<<< HEAD
-            if custom_server_host is not None:
-                server_start_cmd += f" --host {custom_server_host}"
-=======
             if host is not None:
                 server_start_cmd += f" --host {host}"
->>>>>>> 53785ee4
             logger.info(
                 f"Starting HTTP server using the following command: {server_start_cmd}."
             )
