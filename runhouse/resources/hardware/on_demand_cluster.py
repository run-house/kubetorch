--- conflicted
+++ resolved
@@ -546,16 +546,9 @@
         self._populate_connection_from_status_dict(cluster_dict)
 
     def _setup_default_creds(self):
-<<<<<<< HEAD
-        """Setup the default creds used in launching. For Den launching we load the default ssh creds, and for
-        local launching we let Sky handle it."""
-        if self.launcher == LauncherType.DEN:
-            return DenLauncher.load_creds()
-=======
         """Setup the default creds used in launching and for interacting with the cluster once it's up.
         For Den launching we load the default ssh creds, and for local launching we let Sky handle it."""
         return DenLauncher.load_creds() if self.launcher == LauncherType.DEN else None
->>>>>>> bac7432f
 
     def get_instance_type(self):
         """Returns instance type of the cluster."""
@@ -804,14 +797,6 @@
             # if the cluster is shared
             from runhouse.resources.hardware.sky_command_runner import SshMode
 
-<<<<<<< HEAD
-            sky_key = Path(
-                self.ssh_properties.get("ssh_private_key", self.DEFAULT_KEYFILE)
-            ).expanduser()
-
-            if not sky_key.exists():
-                raise FileNotFoundError(f"Expected default sky key in path: {sky_key}")
-=======
             if self._is_shared:
                 # If the cluster is shared auth will be based on the user's default SSH key
                 default_ssh_key = configs.get("default_ssh_key")
@@ -827,7 +812,6 @@
                     raise FileNotFoundError(
                         f"Expected SSH key in path: {ssh_private_key_path}"
                     )
->>>>>>> bac7432f
 
             runner = self._command_runner(node=node)
             if self.docker_user:
