--- conflicted
+++ resolved
@@ -136,7 +136,7 @@
         """Whether to use system APIs to perform folder operations on the cluster via HTTP."""
         return isinstance(self.system, Cluster) and not self.system.on_this_cluster()
 
-    def mv(self, system, path: Optional[str] = None) -> None:
+    def mv(self, system, path: Optional[str] = None, overwrite: bool = True) -> None:
         """Move the folder to a new filesystem or cluster.
 
         Example:
@@ -151,7 +151,9 @@
         dest_path = Path(path)
 
         if self._use_http_endpoint:
-            self.system._mv(path=src_path, dest_path=dest_path)
+            self.system._folder_mv(
+                path=src_path, dest_path=dest_path, overwrite=overwrite
+            )
         else:
             dest_path = dest_path.expanduser()
             src_path = src_path.expanduser()
@@ -166,7 +168,7 @@
                     )
 
                 # Create the destination directory if it doesn't exist
-                dest_path.parent.mkdir(parents=True, exist_ok=True)
+                dest_path.parent.mkdir(parents=True, exist_ok=overwrite)
 
                 # Move the directory
                 shutil.move(str(src_path), str(dest_path))
@@ -299,7 +301,7 @@
     def mkdir(self):
         """Create the folder in specified file system if it doesn't already exist."""
         if self._use_http_endpoint:
-            self.system._mkdir(self.path)
+            self.system._folder_mkdir(self.path)
         else:
             path = Path(self.path).expanduser()
             if not path.exists():
@@ -528,7 +530,7 @@
                 Defaults to ``False``.
         """
         if self._use_http_endpoint:
-            self.system._ls(self.path)
+            self.system._folder_ls(self.path)
         else:
             path = Path(self.path).expanduser()
             paths = [p for p in path.iterdir()]
@@ -552,11 +554,11 @@
         try:
 
             if self._use_http_endpoint:
-                paths = self.system._ls(path=self.path, full_paths=full_paths)
+                paths = self.system._folder_ls(path=self.path, full_paths=full_paths)
                 resources = [
                     path
                     for path in paths
-                    if self.system._exists(path=f"{path}/config.json")
+                    if self.system._folder_exists(path=f"{path}/config.json")
                 ]
                 return resources
             else:
@@ -700,7 +702,7 @@
             >>> contents = my_folder.get(file_name)
         """
         if self._use_http_endpoint:
-            return self.system._get(
+            return self.system._folder_get(
                 path=Path(self.path) / name, mode=mode, encoding=encoding
             )
 
@@ -720,7 +722,7 @@
             >>> exists_on_system = my_folder.exists_in_system()
         """
         if self._use_http_endpoint:
-            return self.system._exists(self.path)
+            return self.system._folder_exists(self.path)
         else:
             full_path = Path(self.path).expanduser()
             return full_path.exists() and full_path.is_dir()
@@ -736,29 +738,12 @@
         Example:
             >>> my_folder.rm()
         """
-<<<<<<< HEAD
         if self._use_http_endpoint:
-            self.system._rm(self.path, contents, recursive)
-=======
-        folder_path = Path(self.path).expanduser()
-
-        if contents:
-            Folder._delete_contents(contents, folder_path, recursive)
->>>>>>> f1125f64
+            self.system._folder_rm(self.path, contents, recursive)
         else:
             folder_path = Path(self.path).expanduser()
             if contents:
-                for content in contents:
-                    content_path = folder_path / content
-                    if content_path.exists():
-                        if content_path.is_file():
-                            content_path.unlink()
-                        elif content_path.is_dir() and recursive:
-                            shutil.rmtree(content_path)
-                        else:
-                            raise ValueError(
-                                f"Path {content_path} is a directory and recursive is set to False"
-                            )
+                Folder._delete_contents(contents, folder_path, recursive)
             else:
                 if recursive:
                     shutil.rmtree(folder_path)
@@ -795,7 +780,7 @@
             return
 
         if self._use_http_endpoint:
-            self.system._put(
+            self.system._folder_put(
                 path=self.path, contents=contents, overwrite=overwrite, mode=mode
             )
         else:
