--- conflicted
+++ resolved
@@ -177,37 +177,6 @@
         dryrun: bool = False,
     ):
         """
-<<<<<<< HEAD
-        creates an AWS Lambda function from a python file.
-        paths_to_code: (Optional[list[str]]): List of the FULL paths to the python code file(s) that should be sent to
-                      AWS Lambda. First path in the list should be the path to the handler file which contains the main
-                      handler) function.
-        handler_function_name: (Optional[str]): The name of the function in the handler file that will be executed
-                      by the Lambda.
-        runtime: (Optional[str]): The coding language of the function. Should be one of the following:
-            python3.7, python3.8, python3.9, python3.10, python3.11. (Default: ``python3.9``)
-        name (Optional[str]): Name of the Lambda Function to create or retrieve.
-            This can be either from a local config or from the RNS.
-        env (Optional[Dict or List[str] or Env]): Specifies the requirements that will be installed, and the environment
-            vars that should be attached to the Lambda. Accepts three possible types:\n
-            1. A dict which should contain the following keys:\n
-               a. reqs: a list of the python libraries, to be installed by the Lambda, or just a ``requirements.txt``
-                  string.\n
-               b. env_vars: dictionary containing the env_vars that will be a part of the lambda configuration.\n
-            2. A list of strings, containing all the required python packages.\n
-            3. An instance of Runhouse Env class.\n
-            By default, ``runhouse`` package will be installed, and env_vars will include ``{HOME: /tmp/home}``.
-        timeout: Optional[int]: The maximum amount of time (in seconds) during which the Lambda will run in AWS
-            without timing-out. (Default: ``900``, Min: ``3``, Max: ``900``)
-        memory_size: Optional[int], The amount of memory (in MB) to be allocated to the Lambda.
-             (Default: ``1024``, Min: ``128``, Max: ``10240``)
-        tmp_size: Optional[int], This size of the /tmp folder in the aws lambda file system.
-             (Default: ``3072``, Min: ``512``, Max: ``10240``).
-        retention_time: Optional[int] The time (in days) the Lambda execution logs will be saved in AWS
-            cloudwatch. After that, they will be deleted. (Default: ``30`` days)
-        dryrun (bool): Whether to create the Function if it doesn't exist, or load the Function object as a dryrun.
-            (Default: ``False``).
-=======
         Creates an AWS Lambda function from a Python file.
 
         Args:
@@ -245,7 +214,6 @@
                 cloudwatch. After that, they will be deleted. (Default: ``30`` days)
             dryrun (bool): Whether to create the Function if it doesn't exist, or load the Function object as a dryrun.
                 (Default: ``False``).
->>>>>>> aaee4975
 
         Returns:
             LambdaFunction: The resulting AWS Lambda Function object.
@@ -309,9 +277,6 @@
     @classmethod
     def validate_and_create_env(cls, env: Optional[Env] = None):
         """
-<<<<<<< HEAD
-        validates the passed env argument, and creates a Runhouse env instance if needed.
-=======
         Validates the passed env argument, and creates a Runhouse env instance if needed.
 
         Args:
@@ -319,7 +284,6 @@
 
         Returns:
             Env: a Runhouse env object
->>>>>>> aaee4975
         """
         if env is not None and not isinstance(env, Env):
             original_env = copy.deepcopy(env)
